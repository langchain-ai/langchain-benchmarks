{
 "cells": [
  {
   "cell_type": "markdown",
   "id": "e2af633b-4d0f-4b80-b090-2d6429f22e90",
   "metadata": {},
   "source": [
    "# Evaluating RAG Architectures on Benchmark Tasks\n",
    "\n",
    "\n",
    "#### Introduction\n",
    "\n",
    "If you ever wanted to compare different approaches to Q&A over docs, you'll find this notebook helpful to get started evaluating different configurations and common RAG architectures on benchmark tasks. The goal is to make it easy for you to experiment with different techniques, understand their tradeoffs, and make informed decisions for your specific use case.\n",
    "\n",
    "#### What is RAG?\n",
    "\n",
    "LLMs have a knowledge cutoff. For them to accurately respond to user queries, they need access to relevant information. Retrieval Augmented Generation (RAG) (aka \"give an LLM a search engine\") is a common design pattern to address this. The key components are:\n",
    "\n",
    "- Retriever: fetches information from a knowledge base, which can be a vector search engine, a database, or any search engine.\n",
    "- Generator: synthesizes responses using a blend of learned knowledge and the retrieved information.\n",
    "\n",
    "The overall quality of the system depends on both components.\n",
    "\n",
    "\n",
    "#### Benchmark Tasks and Datasets (As of 2023/11/21)\n",
    "\n",
    "The following datasets are currently available:\n",
    "\n",
    "- LangChain Docs Q&A - technical questions based on the LangChain python documentation\n",
    "- Semi-structured Earnings - financial questions and answers on financial PDFs containing tables and graphs\n",
    "\n",
    "Each task comes with a labeled dataset of questions and answers. They also provide configurable factory functions for easy customization of chunking and indexing for the relevant source documents.\n",
    "\n",
    "And with that, let's get started!\n",
    "\n",
    "## Pre-requisites\n",
    "\n",
    "We will install quite a few prerequisites for this example since we are comparing many techniques and models.\n",
    "\n",
    "We will be using LangSmith to capture the evaluation traces. You can make a free account at [smith.langchain.com](https://smith.langchain.com/). Once you've done so, you can make an API key and set it below.\n",
    "\n",
    "We are comparing many methods throughout this notebook, so the list of dependencies we will install is long."
   ]
  },
  {
   "cell_type": "code",
   "execution_count": null,
   "id": "9f44b59b",
   "metadata": {},
   "outputs": [],
   "source": [
    "%pip install -U --quiet langchain langsmith langchainhub langchain_benchmarks\n",
    "%pip install --quiet chromadb openai huggingface pandas langchain_experimental sentence_transformers pyarrow anthropic tiktoken"
   ]
  },
  {
   "cell_type": "code",
<<<<<<< HEAD
   "execution_count": 1,
=======
   "execution_count": null,
>>>>>>> 37be748a
   "id": "62b518cf-99fb-44be-8acb-ee0a8ba62272",
   "metadata": {
    "tags": []
   },
   "outputs": [],
   "source": [
    "import os\n",
    "\n",
    "os.environ[\"LANGCHAIN_ENDPOINT\"] = \"https://api.smith.langchain.com\"\n",
    "os.environ[\"LANGCHAIN_API_KEY\"] = \"sk-...\"  # Your API key\n",
    "os.environ[\"OPENAI_API_KEY\"] = \"sk-...\"  # Your OpenAI API key\n",
    "os.environ[\"ANTHROPIC_API_KEY\"] = \"sk-...\"  # Your Anthropic API key\n",
    "# Silence warnings from HuggingFace\n",
    "os.environ[\"TOKENIZERS_PARALLELISM\"] = \"false\""
   ]
  },
  {
   "cell_type": "markdown",
   "id": "2e8a666d-8bf5-4bfd-8b20-8b7defdb8cd5",
   "metadata": {},
   "source": [
    "## Review Q&A tasks\n",
    "\n",
    "The registry provides configurations to test out common architectures on curated datasets.\n",
    "Below is a list of the available tasks at the time of writing."
   ]
  },
  {
   "cell_type": "code",
<<<<<<< HEAD
   "execution_count": 2,
=======
   "execution_count": null,
>>>>>>> 37be748a
   "id": "b39159d0-9ea1-414f-a9d8-4a7b22b3d2cc",
   "metadata": {
    "tags": []
   },
   "outputs": [],
   "source": [
    "from langchain_benchmarks import clone_public_dataset, registry"
   ]
  },
  {
   "cell_type": "code",
<<<<<<< HEAD
   "execution_count": 3,
=======
   "execution_count": null,
>>>>>>> 37be748a
   "id": "3644d211-382e-41aa-b282-21b01d28fc35",
   "metadata": {
    "tags": []
   },
<<<<<<< HEAD
   "outputs": [
    {
     "data": {
      "text/html": [
       "<table>\n",
       "<thead>\n",
       "<tr><th>Name                    </th><th>Type         </th><th>Dataset ID                          </th><th>Description  </th></tr>\n",
       "</thead>\n",
       "<tbody>\n",
       "<tr><td>LangChain Docs Q&amp;A      </td><td>RetrievalTask</td><td>452ccafc-18e1-4314-885b-edd735f17b9d</td><td>Questions and answers based on a snapshot of the LangChain python docs.\n",
       "\n",
       "The environment provides the documents and the retriever information.\n",
       "\n",
       "Each example is composed of a question and reference answer.\n",
       "\n",
       "Success is measured based on the accuracy of the answer relative to the reference answer.\n",
       "We also measure the faithfulness of the model&#x27;s response relative to the retrieved documents (if any).              </td></tr>\n",
       "<tr><td>Semi-structured Earnings</td><td>RetrievalTask</td><td>c47d9617-ab99-4d6e-a6e6-92b8daf85a7d</td><td>Questions and answers based on PDFs containing tables and charts.\n",
       "\n",
       "The task provides the raw documents as well as factory methods to easily index them\n",
       "and create a retriever.\n",
       "\n",
       "Each example is composed of a question and reference answer.\n",
       "\n",
       "Success is measured based on the accuracy of the answer relative to the reference answer.\n",
       "We also measure the faithfulness of the model&#x27;s response relative to the retrieved documents (if any).              </td></tr>\n",
       "</tbody>\n",
       "</table>"
      ],
      "text/plain": [
       "Registry(tasks=[RetrievalTask(name='LangChain Docs Q&A', dataset_id='452ccafc-18e1-4314-885b-edd735f17b9d', description=\"Questions and answers based on a snapshot of the LangChain python docs.\\n\\nThe environment provides the documents and the retriever information.\\n\\nEach example is composed of a question and reference answer.\\n\\nSuccess is measured based on the accuracy of the answer relative to the reference answer.\\nWe also measure the faithfulness of the model's response relative to the retrieved documents (if any).\\n\", retriever_factories={'basic': <function _chroma_retriever_factory at 0x1381f72e0>, 'parent-doc': <function _chroma_parent_document_retriever_factory at 0x1381f7380>, 'hyde': <function _chroma_hyde_retriever_factory at 0x1381f7420>}, architecture_factories={'conversational-retrieval-qa': <function default_response_chain at 0x12b104360>}, get_docs=<function load_cached_docs at 0x12b378040>), RetrievalTask(name='Semi-structured Earnings', dataset_id='c47d9617-ab99-4d6e-a6e6-92b8daf85a7d', description=\"Questions and answers based on PDFs containing tables and charts.\\n\\nThe task provides the raw documents as well as factory methods to easily index them\\nand create a retriever.\\n\\nEach example is composed of a question and reference answer.\\n\\nSuccess is measured based on the accuracy of the answer relative to the reference answer.\\nWe also measure the faithfulness of the model's response relative to the retrieved documents (if any).\\n\", retriever_factories={'basic': <function _chroma_retriever_factory at 0x1381f79c0>, 'parent-doc': <function _chroma_parent_document_retriever_factory at 0x1381f7a60>, 'hyde': <function _chroma_hyde_retriever_factory at 0x1381f7b00>}, architecture_factories={}, get_docs=<function load_docs at 0x1381f7920>)])"
      ]
     },
     "execution_count": 3,
     "metadata": {},
     "output_type": "execute_result"
    }
   ],
=======
   "outputs": [],
>>>>>>> 37be748a
   "source": [
    "registry.filter(Type=\"RetrievalTask\")"
   ]
  },
  {
   "cell_type": "code",
<<<<<<< HEAD
   "execution_count": 4,
=======
   "execution_count": null,
>>>>>>> 37be748a
   "id": "671282f8-c455-4390-b018-e53bbd833093",
   "metadata": {
    "tags": []
   },
<<<<<<< HEAD
   "outputs": [
    {
     "data": {
      "text/html": [
       "<table>\n",
       "<tbody>\n",
       "<tr><td>Name                  </td><td>LangChain Docs Q&amp;A                        </td></tr>\n",
       "<tr><td>Type                  </td><td>RetrievalTask                             </td></tr>\n",
       "<tr><td>Dataset ID            </td><td>452ccafc-18e1-4314-885b-edd735f17b9d      </td></tr>\n",
       "<tr><td>Description           </td><td>Questions and answers based on a snapshot of the LangChain python docs.\n",
       "\n",
       "The environment provides the documents and the retriever information.\n",
       "\n",
       "Each example is composed of a question and reference answer.\n",
       "\n",
       "Success is measured based on the accuracy of the answer relative to the reference answer.\n",
       "We also measure the faithfulness of the model&#x27;s response relative to the retrieved documents (if any).                                           </td></tr>\n",
       "<tr><td>Retriever Factories   </td><td>basic, parent-doc, hyde                   </td></tr>\n",
       "<tr><td>Architecture Factories</td><td>conversational-retrieval-qa               </td></tr>\n",
       "<tr><td>get_docs              </td><td>&lt;function load_cached_docs at 0x12b378040&gt;</td></tr>\n",
       "</tbody>\n",
       "</table>"
      ],
      "text/plain": [
       "RetrievalTask(name='LangChain Docs Q&A', dataset_id='452ccafc-18e1-4314-885b-edd735f17b9d', description=\"Questions and answers based on a snapshot of the LangChain python docs.\\n\\nThe environment provides the documents and the retriever information.\\n\\nEach example is composed of a question and reference answer.\\n\\nSuccess is measured based on the accuracy of the answer relative to the reference answer.\\nWe also measure the faithfulness of the model's response relative to the retrieved documents (if any).\\n\", retriever_factories={'basic': <function _chroma_retriever_factory at 0x1381f72e0>, 'parent-doc': <function _chroma_parent_document_retriever_factory at 0x1381f7380>, 'hyde': <function _chroma_hyde_retriever_factory at 0x1381f7420>}, architecture_factories={'conversational-retrieval-qa': <function default_response_chain at 0x12b104360>}, get_docs=<function load_cached_docs at 0x12b378040>)"
      ]
     },
     "execution_count": 4,
     "metadata": {},
     "output_type": "execute_result"
    }
   ],
=======
   "outputs": [],
>>>>>>> 37be748a
   "source": [
    "langchain_docs = registry[\"LangChain Docs Q&A\"]\n",
    "langchain_docs"
   ]
  },
  {
   "cell_type": "code",
<<<<<<< HEAD
   "execution_count": 5,
=======
   "execution_count": null,
>>>>>>> 37be748a
   "id": "70369f67-deb4-467a-801a-6d38c3d0460d",
   "metadata": {
    "tags": []
   },
<<<<<<< HEAD
   "outputs": [
    {
     "name": "stdout",
     "output_type": "stream",
     "text": [
      "Dataset LangChain Docs Q&A already exists. Skipping.\n",
      "You can access the dataset at https://smith.langchain.com/o/ebbaf2eb-769b-4505-aca2-d11de10372a4/datasets/3f29798f-5939-4643-bd99-008ca66b72ed.\n"
     ]
    }
   ],
=======
   "outputs": [],
>>>>>>> 37be748a
   "source": [
    "clone_public_dataset(langchain_docs.dataset_id, dataset_name=langchain_docs.name)"
   ]
  },
  {
   "cell_type": "markdown",
   "id": "02011398-1a6f-42c1-b586-9d01c78e3ee4",
   "metadata": {},
   "source": [
    "## Basic Vector Retrieval\n",
    "\n",
    "For our first example, we will generate a single embedding for each document in the dataset,\n",
    "without chunking or indexing, and then provide that retriever to an LLM for inference."
   ]
  },
  {
   "cell_type": "code",
<<<<<<< HEAD
   "execution_count": 6,
=======
   "execution_count": null,
>>>>>>> 37be748a
   "id": "c58247f5-b9bd-4cc5-9632-78bc21bb10b4",
   "metadata": {
    "tags": []
   },
<<<<<<< HEAD
   "outputs": [
    {
     "data": {
      "application/vnd.jupyter.widget-view+json": {
       "model_id": "2a27ca115b65446084383eef92aa2341",
       "version_major": 2,
       "version_minor": 0
      },
      "text/plain": [
       "0it [00:00, ?it/s]"
      ]
     },
     "metadata": {},
     "output_type": "display_data"
    }
   ],
=======
   "outputs": [],
>>>>>>> 37be748a
   "source": [
    "from langchain.embeddings import HuggingFaceEmbeddings\n",
    "\n",
    "embeddings = HuggingFaceEmbeddings(model_name=\"thenlper/gte-base\")\n",
    "\n",
    "retriever_factory = langchain_docs.retriever_factories[\"basic\"]\n",
    "# Indexes the documents with the specified embeddings\n",
    "# Note that this does not apply any chunking to the docs,\n",
    "# which means the documents can be of arbitrary length\n",
    "retriever = retriever_factory(embeddings)"
   ]
  },
  {
   "cell_type": "code",
<<<<<<< HEAD
   "execution_count": 7,
=======
   "execution_count": null,
>>>>>>> 37be748a
   "id": "f4d2e139-2653-4f7b-944b-91ef52f43d3e",
   "metadata": {
    "tags": []
   },
   "outputs": [],
   "source": [
    "# Factory for creating a conversational retrieval QA chain\n",
    "\n",
    "chain_factory = langchain_docs.architecture_factories[\"conversational-retrieval-qa\"]"
   ]
  },
  {
   "cell_type": "code",
<<<<<<< HEAD
   "execution_count": 8,
=======
   "execution_count": null,
>>>>>>> 37be748a
   "id": "9f9be718-64f0-4706-9527-240a1cdb3ecb",
   "metadata": {
    "tags": []
   },
<<<<<<< HEAD
   "outputs": [
    {
     "data": {
      "text/plain": [
       "' <b>\\n- LCEL stands for LangChain Expression Language. It is a declarative way to easily compose chains of steps together in Langchain [0].\\n- Key features of LCEL include:\\n    - Streaming support to get incremental results [0]\\n    - Async support to handle concurrent requests [0]\\n    - Optimized parallel execution of steps [0]\\n    - Retries, fallbacks and observability [0]\\n- LCEL makes it easy to go from prototypes to production deployments using LangServe [0]\\n</b>\\n\\n[0] LangChain Expression Language (LCEL) | 🦜️🔗 Langchain'"
      ]
     },
     "execution_count": 8,
     "metadata": {},
     "output_type": "execute_result"
    }
   ],
=======
   "outputs": [],
>>>>>>> 37be748a
   "source": [
    "from langchain.chat_models import ChatAnthropic\n",
    "\n",
    "# Example\n",
    "llm = ChatAnthropic(model=\"claude-2\", temperature=1)\n",
    "\n",
    "chain_factory(retriever, llm=llm).invoke({\"question\": \"what's lcel?\"})"
   ]
  },
  {
   "cell_type": "code",
<<<<<<< HEAD
   "execution_count": 9,
=======
   "execution_count": null,
>>>>>>> 37be748a
   "id": "513042fe-2878-44f8-ae84-05b9d521c1de",
   "metadata": {
    "tags": []
   },
   "outputs": [],
   "source": [
    "from functools import partial\n",
    "\n",
    "from langsmith.client import Client\n",
    "\n",
    "from langchain_benchmarks.rag import get_eval_config"
   ]
  },
  {
   "cell_type": "code",
   "execution_count": null,
   "id": "aab7514e-a6ef-4c21-b90f-d9cbefcf5af1",
   "metadata": {
    "tags": []
   },
<<<<<<< HEAD
   "outputs": [
    {
     "name": "stdout",
     "output_type": "stream",
     "text": [
      "View the evaluation results for project 'test-passionate-stew-81' at:\n",
      "https://smith.langchain.com/o/ebbaf2eb-769b-4505-aca2-d11de10372a4/projects/p/96805cac-6800-45a6-a607-860417628fdc?eval=true\n",
      "\n",
      "View all tests for Dataset LangChain Docs Q&A at:\n",
      "https://smith.langchain.com/o/ebbaf2eb-769b-4505-aca2-d11de10372a4/datasets/3f29798f-5939-4643-bd99-008ca66b72ed\n",
      "[------------------------------------------->      ] 75/86"
     ]
    }
   ],
=======
   "outputs": [],
>>>>>>> 37be748a
   "source": [
    "client = Client()\n",
    "RAG_EVALUATION = get_eval_config()\n",
    "\n",
    "test_run = client.run_on_dataset(\n",
    "    dataset_name=langchain_docs.name,\n",
    "    llm_or_chain_factory=partial(chain_factory, retriever, llm=llm),\n",
    "    evaluation=RAG_EVALUATION,\n",
    "    verbose=True,\n",
    ")"
   ]
  },
  {
   "cell_type": "code",
   "execution_count": null,
   "id": "e86578d5-be5c-4bcd-9dcb-35280eeed3f9",
   "metadata": {
    "tags": []
   },
   "outputs": [],
   "source": [
    "test_run.get_aggregate_feedback()"
   ]
  },
  {
   "cell_type": "markdown",
   "id": "ee992f87-4137-49b1-a1f1-0cc7be0e32d8",
   "metadata": {},
   "source": [
    "# Comparing with other indexing strategies\n",
    "\n",
    "The index used above retrieves the raw documents based on a single vector per document. It doesn't perform any additional chunking. You can try changing the chunking parameters when generating the index.\n",
    "\n",
    "## Customizing Chunking\n",
    "\n",
    "The simplest change you can make to the index is configure how you split the "
   ]
  },
  {
   "cell_type": "code",
   "execution_count": null,
   "id": "e72030d4-c201-44b8-85cd-903afa313f11",
   "metadata": {
    "tags": []
   },
   "outputs": [],
   "source": [
    "from langchain.text_splitter import RecursiveCharacterTextSplitter\n",
    "\n",
    "\n",
    "def transform_docs(docs):\n",
    "    splitter = RecursiveCharacterTextSplitter(chunk_size=4000, chunk_overlap=200)\n",
    "    yield from splitter.split_documents(docs)\n",
    "\n",
    "\n",
    "# Used for the cache\n",
    "transformation_name = \"recursive-text-cs4k-ol200\"\n",
    "\n",
    "retriever_factory = langchain_docs.retriever_factories[\"basic\"]\n",
    "\n",
    "chunked_retriever = retriever_factory(\n",
    "    embeddings,\n",
    "    transform_docs=transform_docs,\n",
    "    transformation_name=transformation_name,\n",
    "    search_kwargs={\"k\": 4},\n",
    ")"
   ]
  },
  {
   "cell_type": "code",
   "execution_count": null,
   "id": "d74f12f9-1ba6-4bf7-a850-4073fb0994f9",
   "metadata": {
    "tags": []
   },
   "outputs": [],
   "source": [
    "chunked_results = client.run_on_dataset(\n",
    "    dataset_name=langchain_docs.name,\n",
    "    llm_or_chain_factory=partial(chain_factory, retriever, llm=llm),\n",
    "    evaluation=RAG_EVALUATION,\n",
    "    verbose=True,\n",
    ")"
   ]
  },
  {
   "cell_type": "code",
   "execution_count": null,
   "id": "d6d825f1-9a91-429d-bf3e-a9b9c2785a69",
   "metadata": {
    "tags": []
   },
   "outputs": [],
   "source": [
    "chunked_results.get_aggregate_feedback()"
   ]
  },
  {
   "cell_type": "markdown",
   "id": "5a7a62ec-9a9c-4d7a-ab90-97020d855ee7",
   "metadata": {},
   "source": [
    "## Parent Document Retriever\n",
    "\n",
    "This indexing technique chunks documents and generates 1 vector per chunk.\n",
    "At retrieval time, the K \"most similar\" chunks are fetched, then the full parent documents are returned for the LLM to reason over.\n",
    "\n",
    "This ensures the chunk is surfaced in its full natural context. It also can potentially improve the initial retrieval quality since the similarity scores are scoped to individual chunks.\n",
    "\n",
    "Let's see if this technique is effective in our case."
   ]
  },
  {
   "cell_type": "code",
   "execution_count": null,
   "id": "1398f5e3-b7fe-4693-bcc0-c6c6f75c8234",
   "metadata": {
    "tags": []
   },
   "outputs": [],
   "source": [
    "retriever_factory = langchain_docs.retriever_factories[\"parent-doc\"]\n",
    "\n",
    "# Indexes the documents with the specified embeddings\n",
    "parent_doc_retriever = retriever_factory(embeddings)"
   ]
  },
  {
   "cell_type": "code",
   "execution_count": null,
   "id": "7b1f4b5d-143a-44ce-95f4-d0b5782ada74",
   "metadata": {
    "tags": []
   },
   "outputs": [],
   "source": [
    "parent_doc_test_run = client.run_on_dataset(\n",
    "    dataset_name=langchain_docs.name,\n",
    "    llm_or_chain_factory=partial(chain_factory, parent_doc_retriever, llm=llm),\n",
    "    evaluation=RAG_EVALUATION,\n",
    "    verbose=True,\n",
    ")"
   ]
  },
  {
   "cell_type": "code",
   "execution_count": null,
   "id": "3cef0410-47ec-4830-9b75-621eb85240ed",
   "metadata": {
    "tags": []
   },
   "outputs": [],
   "source": [
    "parent_doc_test_run.get_aggregate_feedback()"
   ]
  },
  {
   "cell_type": "markdown",
   "id": "d4b27dd0-f0df-4551-a972-1a6c0df5ffb9",
   "metadata": {},
   "source": [
    "## HyDE\n",
    "\n",
    "HyDE (Hypothetical document embeddings) refers to the technique of using an LLM\n",
    "to generate example queries that my be used to retrieve a doc. By doing so, the resulting embeddings are automatically \"more aligned\" with the embeddings generated from the query. This comes with an additional indexing cost, since each document requires an additoinal call to an LLM while indexing."
   ]
  },
  {
   "cell_type": "code",
   "execution_count": null,
   "id": "9c92d2c2-f410-43cc-9c9f-abc22ef48353",
   "metadata": {},
   "outputs": [],
   "source": [
    "retriever_factory = langchain_docs.retriever_factories[\"hyde\"]\n",
    "\n",
    "retriever = retriever_factory(embeddings)"
   ]
  },
  {
   "cell_type": "code",
   "execution_count": null,
   "id": "2179cf29-2d75-4a04-bbb5-b8f22028fa34",
   "metadata": {},
   "outputs": [],
   "source": [
    "hyde_test_run = client.run_on_dataset(\n",
    "    dataset_name=langchain_docs.name,\n",
    "    llm_or_chain_factory=partial(chain_factory, retriever),\n",
    "    evaluation=RAG_EVALUATION,\n",
    "    verbose=True,\n",
    ")"
   ]
  },
  {
   "cell_type": "code",
   "execution_count": null,
   "id": "94a04f21-0308-4b00-a6f1-694d98ba7109",
   "metadata": {},
   "outputs": [],
   "source": [
    "hyde_test_run.get_aggregate_feedback()"
   ]
  },
  {
   "cell_type": "markdown",
   "id": "2c8af309-d0c4-4562-a5f0-30ca9f9fd861",
   "metadata": {},
   "source": [
    "# Comparing Embeddings\n",
    "\n",
    "We've been using off-the-shelf GTE-Base embeddings so far to retrieve the docs, but\n",
    "you may get better results with other embeddings. You could even try fine-tuning embedddings on your own documentation and evaluating here.\n",
    "\n",
    "Let's compare our results so far to OpenAI's embeddings."
   ]
  },
  {
   "cell_type": "code",
   "execution_count": null,
   "id": "4e0b2395-c07e-4eae-bb21-afdda3961cc2",
   "metadata": {
    "tags": []
   },
   "outputs": [],
   "source": [
    "from langchain.embeddings.openai import OpenAIEmbeddings\n",
    "\n",
    "openai_embeddings = OpenAIEmbeddings()"
   ]
  },
  {
   "cell_type": "code",
   "execution_count": null,
   "id": "14a5edab-9a3a-4864-b69f-69bc1c9e7816",
   "metadata": {
    "tags": []
   },
   "outputs": [],
   "source": [
    "openai_retriever = langchain_docs.retriever_factories[\"basic\"](openai_embeddings)"
   ]
  },
  {
   "cell_type": "code",
   "execution_count": null,
   "id": "6757c411-aaa5-42ad-824c-7c0b5b942e40",
   "metadata": {
    "tags": []
   },
   "outputs": [],
   "source": [
    "openai_embeddings_test_run = client.run_on_dataset(\n",
    "    dataset_name=langchain_docs.name,\n",
    "    llm_or_chain_factory=partial(chain_factory, openai_retriever),\n",
    "    evaluation=RAG_EVALUATION,\n",
    "    verbose=True,\n",
    ")"
   ]
  },
  {
   "cell_type": "code",
   "execution_count": null,
   "id": "a8ae7cbe-a8eb-4b40-aeae-f9c7f4bf335f",
   "metadata": {
    "tags": []
   },
   "outputs": [],
   "source": [
    "openai_embeddings_test_run.get_aggregate_feedback()"
   ]
  },
  {
   "cell_type": "markdown",
   "id": "3ef164b9-7124-4907-b2b4-0595bf3b3441",
   "metadata": {},
   "source": [
    "## Comparing Models\n",
    "\n",
    "We used Anthropic's Claude-2 model in our previous tests, but lets try with some other models.\n",
    "\n",
    "You can swap in any LangChain LLM within the response generator below.\n",
    "We'll try a long-context llama 2 model first (using Ollama)."
   ]
  },
  {
   "cell_type": "code",
   "execution_count": null,
   "id": "402c86c7-9754-4527-a1a9-a89beba437b4",
   "metadata": {},
   "outputs": [],
   "source": [
    "from langchain.chat_models import ChatOllama\n",
    "\n",
    "# A llama2-based model with 128k context\n",
    "# (in theory) In practice, we will see how well\n",
    "# it actually leverages that context.\n",
    "ollama = ChatOllama(model=\"yarn-llama2:7b-128k\")"
   ]
  },
  {
   "cell_type": "code",
   "execution_count": null,
   "id": "256b75fe-9f0c-4820-8e6c-9c87df39f0a7",
   "metadata": {},
   "outputs": [],
   "source": [
    "ollama.invoke(\"Hi there\")"
   ]
  },
  {
   "cell_type": "code",
   "execution_count": null,
   "id": "fc7dff86-2b93-490a-81ab-72e757e8f1b3",
   "metadata": {},
   "outputs": [],
   "source": [
    "# We'll go back to the GTE embeddings for now\n",
    "\n",
    "retriever_factory = langchain_docs.retriever_factories[\"basic\"]\n",
    "retriever = retriever_factory(embeddings)"
   ]
  },
  {
   "cell_type": "code",
   "execution_count": null,
   "id": "eaa47085-e383-4cc5-9018-5491700c6f71",
   "metadata": {},
   "outputs": [],
   "source": [
    "ollama_test_run = client.run_on_dataset(\n",
    "    dataset_name=langchain_docs.name,\n",
    "    llm_or_chain_factory=partial(chain_factory, llm=ollama, retriever=retriever),\n",
    "    evaluation=RAG_EVALUATION,\n",
    "    verbose=True,\n",
    ")"
   ]
  },
  {
   "cell_type": "markdown",
   "id": "98edcf42-a405-400b-882e-04de2559359c",
   "metadata": {},
   "source": [
    "## Changing the prompt in the response generator\n",
    "\n",
    "The default prompt was tested primariily on OpenAI's gpt-3.5 model. When switching models, you may get better results if you modify the prompt. Let's try a simple one."
   ]
  },
  {
   "cell_type": "code",
   "execution_count": null,
   "id": "69d3b36f-68aa-4005-9bb2-de228491ef86",
   "metadata": {},
   "outputs": [],
   "source": [
    "from langchain import hub\n",
    "from langchain.schema.output_parser import StrOutputParser"
   ]
  },
  {
   "cell_type": "code",
   "execution_count": null,
   "id": "64caac6f-888d-432c-9329-5c4b97ad859d",
   "metadata": {},
   "outputs": [],
   "source": [
    "prompt = hub.pull(\"wfh/rag-simple\")"
   ]
  },
  {
   "cell_type": "code",
   "execution_count": null,
   "id": "3c0e6762-1e50-4eef-833a-a4a2bf8883ba",
   "metadata": {},
   "outputs": [],
   "source": [
    "generator = prompt | ChatAnthropic(model=\"claude-2\", temperature=1) | StrOutputParser()\n",
    "new_chain = chain_factory(response_generator=generator, retriever=openai_retriever)"
   ]
  },
  {
   "cell_type": "code",
   "execution_count": null,
   "id": "96886de0-a653-4875-a68f-5a11efcb200b",
   "metadata": {},
   "outputs": [],
   "source": [
    "claude_simple_prompt_test_run = client.run_on_dataset(\n",
    "    dataset_name=langchain_docs.name,\n",
    "    llm_or_chain_factory=partial(\n",
    "        chain_factory, response_generator=generator, retriever=retriever\n",
    "    ),\n",
    "    evaluation=RAG_EVALUATION,\n",
    "    verbose=True,\n",
    ")"
   ]
  },
  {
   "cell_type": "markdown",
   "id": "daffaf28-902e-4466-b3b9-25441d45585d",
   "metadata": {},
   "source": [
    "## Testing Agents\n",
    "\n",
    "Agents use an LLM to decide actions and generate responses. There are two obvious ways they could potentially succeed where the approaches above fail:\n",
    "- The above chains do not \"rephrase\" the user query. It could be that the rephrased question will result in more relevant documents.\n",
    "- The above chains must respond based on a single retrieval step. Agents can iteratively query the retriever or subdivide the query into different parts to synthesize at the end. Our dataset has a number of questions that require information from different documents - if the\n",
    "\n",
    "Let's evaluate to see whether the \"plausible\" statements above are worth the tradeoffs. We will use the basic retriever as a tool for them."
   ]
  },
  {
   "cell_type": "code",
   "execution_count": null,
   "id": "c31c19c4-f8d6-41b3-9389-e89abd4b5f04",
   "metadata": {},
   "outputs": [],
   "source": [
    "from typing import List, Tuple\n",
    "\n",
    "from langchain.agents import AgentExecutor\n",
    "from langchain.agents.format_scratchpad import format_to_openai_functions\n",
    "from langchain.agents.output_parsers import OpenAIFunctionsAgentOutputParser\n",
    "from langchain.chat_models import ChatOpenAI\n",
    "from langchain.prompts import ChatPromptTemplate, MessagesPlaceholder\n",
    "from langchain.pydantic_v1 import BaseModel, Field\n",
    "from langchain.schema.messages import AIMessage, HumanMessage\n",
    "from langchain.tools import tool\n",
    "from langchain.tools.render import format_tool_to_openai_function\n",
    "\n",
    "# This is used to tell the model how to best use the retriever.\n",
    "\n",
    "\n",
    "@tool\n",
    "def search(query, callbacks=None):\n",
    "    \"\"\"Search the LangChain docs with the retriever.\"\"\"\n",
    "    return retriever.get_relevant_documents(query, callbacks=callbacks)\n",
    "\n",
    "\n",
    "tools = [search]\n",
    "\n",
    "llm = ChatOpenAI(model=\"gpt-4-1106-preview\", temperature=0)\n",
    "assistant_system_message = \"\"\"You are a helpful assistant tasked with answering technical questions about LangChain. \\\n",
    "Use tools (only if necessary) to best answer the users questions. Do not make up information if you cannot find the answer using your tools.\"\"\"\n",
    "prompt = ChatPromptTemplate.from_messages(\n",
    "    [\n",
    "        (\"system\", assistant_system_message),\n",
    "        MessagesPlaceholder(variable_name=\"chat_history\"),\n",
    "        (\"user\", \"{input}\"),\n",
    "        MessagesPlaceholder(variable_name=\"agent_scratchpad\"),\n",
    "    ]\n",
    ")\n",
    "\n",
    "llm_with_tools = llm.bind(functions=[format_tool_to_openai_function(t) for t in tools])\n",
    "\n",
    "\n",
    "def _format_chat_history(chat_history: List[Tuple[str, str]]):\n",
    "    buffer = []\n",
    "    for human, ai in chat_history:\n",
    "        buffer.append(HumanMessage(content=human))\n",
    "        buffer.append(AIMessage(content=ai))\n",
    "    return buffer\n",
    "\n",
    "\n",
    "agent = (\n",
    "    {\n",
    "        \"input\": lambda x: x[\"input\"],\n",
    "        \"chat_history\": lambda x: _format_chat_history(x[\"chat_history\"]),\n",
    "        \"agent_scratchpad\": lambda x: format_to_openai_functions(\n",
    "            x[\"intermediate_steps\"]\n",
    "        ),\n",
    "    }\n",
    "    | prompt\n",
    "    | llm_with_tools\n",
    "    | OpenAIFunctionsAgentOutputParser()\n",
    ")\n",
    "\n",
    "\n",
    "class AgentInput(BaseModel):\n",
    "    input: str\n",
    "    chat_history: List[Tuple[str, str]] = Field(..., extra={\"widget\": {\"type\": \"chat\"}})\n",
    "\n",
    "\n",
    "agent_executor = AgentExecutor(agent=agent, tools=tools, verbose=False).with_types(\n",
    "    input_type=AgentInput\n",
    ")\n",
    "\n",
    "\n",
    "class ChainInput(BaseModel):\n",
    "    question: str\n",
    "\n",
    "\n",
    "def mapper(input: dict):\n",
    "    return {\"input\": input[\"question\"], \"chat_history\": []}\n",
    "\n",
    "\n",
    "agent_executor = (mapper | agent_executor | (lambda x: x[\"output\"])).with_types(\n",
    "    input_type=ChainInput\n",
    ")"
   ]
  },
  {
   "cell_type": "code",
   "execution_count": null,
   "id": "5a1c09c2-a983-450b-a531-c6871a9b27ae",
   "metadata": {},
   "outputs": [],
   "source": [
    "oai_functions_test_run = client.run_on_dataset(\n",
    "    dataset_name=langchain_docs.name,\n",
    "    llm_or_chain_factory=agent_executor,\n",
    "    evaluation=RAG_EVALUATION,\n",
    "    verbose=True,\n",
    ")"
   ]
  },
  {
   "cell_type": "markdown",
   "id": "73ffd740-fde1-479d-b84c-7dd8f65716a6",
   "metadata": {},
   "source": [
    "## Assistant\n",
    "\n",
    "OpenAI provides a hosted agent service through their Assistants API. \n",
    "\n",
    "You can connect your LangChain retriever to an OpenAI's Assistant API and evaluate its performance. Let's test below:"
   ]
  },
  {
   "cell_type": "code",
   "execution_count": null,
   "id": "3de4d42b-e34a-4980-97eb-9b2c78a24089",
   "metadata": {
    "tags": []
   },
   "outputs": [],
   "source": [
    "import json\n",
    "\n",
    "from langchain.agents import AgentExecutor\n",
    "from langchain.tools import tool\n",
    "from langchain_experimental.openai_assistant import OpenAIAssistantRunnable\n",
    "\n",
    "\n",
    "@tool\n",
    "def search(query, callbacks=None) -> str:\n",
    "    \"\"\"Search the LangChain docs with the retriever.\"\"\"\n",
    "    docs = retriever.get_relevant_documents(query, callbacks=callbacks)\n",
    "    return json.dumps([doc.dict() for doc in docs])\n",
    "\n",
    "\n",
    "tools = [search]\n",
    "\n",
    "agent = OpenAIAssistantRunnable.create_assistant(\n",
    "    name=\"langchain docs assistant\",\n",
    "    instructions=\"You are a helpful assistant tasked with answering technical questions about LangChain.\",\n",
    "    tools=tools,\n",
    "    model=\"gpt-4-1106-preview\",\n",
    "    as_agent=True,\n",
    ")\n",
    "\n",
    "\n",
    "assistant_exector = (\n",
    "    (lambda x: {\"content\": x[\"question\"]})\n",
    "    | AgentExecutor(agent=agent, tools=tools)\n",
    "    | (lambda x: x[\"output\"])\n",
    ")"
   ]
  },
  {
   "cell_type": "code",
   "execution_count": null,
   "id": "cd6baea1-ac90-43aa-a21c-98aa5ca23732",
   "metadata": {},
   "outputs": [],
   "source": [
    "assistant_test_run = client.run_on_dataset(\n",
    "    dataset_name=langchain_docs.name,\n",
    "    llm_or_chain_factory=assistant_exector,\n",
    "    evaluation=RAG_EVALUATION,\n",
    "    verbose=True,\n",
    ")"
   ]
  },
  {
   "cell_type": "code",
   "execution_count": null,
   "id": "a5ac5fad-0a74-4403-a917-7145be6d7d1a",
   "metadata": {},
   "outputs": [],
   "source": [
    "assistant_test_run.get_aggregate_feedback()"
   ]
  },
  {
   "cell_type": "code",
   "execution_count": null,
   "id": "6a04b3e4-b5df-4075-9089-8aa10ef63348",
   "metadata": {},
   "outputs": [],
   "source": []
  }
 ],
 "metadata": {
  "kernelspec": {
   "display_name": "Python 3 (ipykernel)",
   "language": "python",
   "name": "python3"
  },
  "language_info": {
   "codemirror_mode": {
    "name": "ipython",
    "version": 3
   },
   "file_extension": ".py",
   "mimetype": "text/x-python",
   "name": "python",
   "nbconvert_exporter": "python",
   "pygments_lexer": "ipython3",
   "version": "3.11.2"
  }
 },
 "nbformat": 4,
 "nbformat_minor": 5
}<|MERGE_RESOLUTION|>--- conflicted
+++ resolved
@@ -55,11 +55,7 @@
   },
   {
    "cell_type": "code",
-<<<<<<< HEAD
-   "execution_count": 1,
-=======
-   "execution_count": null,
->>>>>>> 37be748a
+   "execution_count": null,
    "id": "62b518cf-99fb-44be-8acb-ee0a8ba62272",
    "metadata": {
     "tags": []
@@ -89,11 +85,7 @@
   },
   {
    "cell_type": "code",
-<<<<<<< HEAD
-   "execution_count": 2,
-=======
-   "execution_count": null,
->>>>>>> 37be748a
+   "execution_count": null,
    "id": "b39159d0-9ea1-414f-a9d8-4a7b22b3d2cc",
    "metadata": {
     "tags": []
@@ -105,108 +97,24 @@
   },
   {
    "cell_type": "code",
-<<<<<<< HEAD
-   "execution_count": 3,
-=======
-   "execution_count": null,
->>>>>>> 37be748a
+   "execution_count": null,
    "id": "3644d211-382e-41aa-b282-21b01d28fc35",
    "metadata": {
     "tags": []
    },
-<<<<<<< HEAD
-   "outputs": [
-    {
-     "data": {
-      "text/html": [
-       "<table>\n",
-       "<thead>\n",
-       "<tr><th>Name                    </th><th>Type         </th><th>Dataset ID                          </th><th>Description  </th></tr>\n",
-       "</thead>\n",
-       "<tbody>\n",
-       "<tr><td>LangChain Docs Q&amp;A      </td><td>RetrievalTask</td><td>452ccafc-18e1-4314-885b-edd735f17b9d</td><td>Questions and answers based on a snapshot of the LangChain python docs.\n",
-       "\n",
-       "The environment provides the documents and the retriever information.\n",
-       "\n",
-       "Each example is composed of a question and reference answer.\n",
-       "\n",
-       "Success is measured based on the accuracy of the answer relative to the reference answer.\n",
-       "We also measure the faithfulness of the model&#x27;s response relative to the retrieved documents (if any).              </td></tr>\n",
-       "<tr><td>Semi-structured Earnings</td><td>RetrievalTask</td><td>c47d9617-ab99-4d6e-a6e6-92b8daf85a7d</td><td>Questions and answers based on PDFs containing tables and charts.\n",
-       "\n",
-       "The task provides the raw documents as well as factory methods to easily index them\n",
-       "and create a retriever.\n",
-       "\n",
-       "Each example is composed of a question and reference answer.\n",
-       "\n",
-       "Success is measured based on the accuracy of the answer relative to the reference answer.\n",
-       "We also measure the faithfulness of the model&#x27;s response relative to the retrieved documents (if any).              </td></tr>\n",
-       "</tbody>\n",
-       "</table>"
-      ],
-      "text/plain": [
-       "Registry(tasks=[RetrievalTask(name='LangChain Docs Q&A', dataset_id='452ccafc-18e1-4314-885b-edd735f17b9d', description=\"Questions and answers based on a snapshot of the LangChain python docs.\\n\\nThe environment provides the documents and the retriever information.\\n\\nEach example is composed of a question and reference answer.\\n\\nSuccess is measured based on the accuracy of the answer relative to the reference answer.\\nWe also measure the faithfulness of the model's response relative to the retrieved documents (if any).\\n\", retriever_factories={'basic': <function _chroma_retriever_factory at 0x1381f72e0>, 'parent-doc': <function _chroma_parent_document_retriever_factory at 0x1381f7380>, 'hyde': <function _chroma_hyde_retriever_factory at 0x1381f7420>}, architecture_factories={'conversational-retrieval-qa': <function default_response_chain at 0x12b104360>}, get_docs=<function load_cached_docs at 0x12b378040>), RetrievalTask(name='Semi-structured Earnings', dataset_id='c47d9617-ab99-4d6e-a6e6-92b8daf85a7d', description=\"Questions and answers based on PDFs containing tables and charts.\\n\\nThe task provides the raw documents as well as factory methods to easily index them\\nand create a retriever.\\n\\nEach example is composed of a question and reference answer.\\n\\nSuccess is measured based on the accuracy of the answer relative to the reference answer.\\nWe also measure the faithfulness of the model's response relative to the retrieved documents (if any).\\n\", retriever_factories={'basic': <function _chroma_retriever_factory at 0x1381f79c0>, 'parent-doc': <function _chroma_parent_document_retriever_factory at 0x1381f7a60>, 'hyde': <function _chroma_hyde_retriever_factory at 0x1381f7b00>}, architecture_factories={}, get_docs=<function load_docs at 0x1381f7920>)])"
-      ]
-     },
-     "execution_count": 3,
-     "metadata": {},
-     "output_type": "execute_result"
-    }
-   ],
-=======
-   "outputs": [],
->>>>>>> 37be748a
+   "outputs": [],
    "source": [
     "registry.filter(Type=\"RetrievalTask\")"
    ]
   },
   {
    "cell_type": "code",
-<<<<<<< HEAD
-   "execution_count": 4,
-=======
-   "execution_count": null,
->>>>>>> 37be748a
+   "execution_count": null,
    "id": "671282f8-c455-4390-b018-e53bbd833093",
    "metadata": {
     "tags": []
    },
-<<<<<<< HEAD
-   "outputs": [
-    {
-     "data": {
-      "text/html": [
-       "<table>\n",
-       "<tbody>\n",
-       "<tr><td>Name                  </td><td>LangChain Docs Q&amp;A                        </td></tr>\n",
-       "<tr><td>Type                  </td><td>RetrievalTask                             </td></tr>\n",
-       "<tr><td>Dataset ID            </td><td>452ccafc-18e1-4314-885b-edd735f17b9d      </td></tr>\n",
-       "<tr><td>Description           </td><td>Questions and answers based on a snapshot of the LangChain python docs.\n",
-       "\n",
-       "The environment provides the documents and the retriever information.\n",
-       "\n",
-       "Each example is composed of a question and reference answer.\n",
-       "\n",
-       "Success is measured based on the accuracy of the answer relative to the reference answer.\n",
-       "We also measure the faithfulness of the model&#x27;s response relative to the retrieved documents (if any).                                           </td></tr>\n",
-       "<tr><td>Retriever Factories   </td><td>basic, parent-doc, hyde                   </td></tr>\n",
-       "<tr><td>Architecture Factories</td><td>conversational-retrieval-qa               </td></tr>\n",
-       "<tr><td>get_docs              </td><td>&lt;function load_cached_docs at 0x12b378040&gt;</td></tr>\n",
-       "</tbody>\n",
-       "</table>"
-      ],
-      "text/plain": [
-       "RetrievalTask(name='LangChain Docs Q&A', dataset_id='452ccafc-18e1-4314-885b-edd735f17b9d', description=\"Questions and answers based on a snapshot of the LangChain python docs.\\n\\nThe environment provides the documents and the retriever information.\\n\\nEach example is composed of a question and reference answer.\\n\\nSuccess is measured based on the accuracy of the answer relative to the reference answer.\\nWe also measure the faithfulness of the model's response relative to the retrieved documents (if any).\\n\", retriever_factories={'basic': <function _chroma_retriever_factory at 0x1381f72e0>, 'parent-doc': <function _chroma_parent_document_retriever_factory at 0x1381f7380>, 'hyde': <function _chroma_hyde_retriever_factory at 0x1381f7420>}, architecture_factories={'conversational-retrieval-qa': <function default_response_chain at 0x12b104360>}, get_docs=<function load_cached_docs at 0x12b378040>)"
-      ]
-     },
-     "execution_count": 4,
-     "metadata": {},
-     "output_type": "execute_result"
-    }
-   ],
-=======
-   "outputs": [],
->>>>>>> 37be748a
+   "outputs": [],
    "source": [
     "langchain_docs = registry[\"LangChain Docs Q&A\"]\n",
     "langchain_docs"
@@ -214,29 +122,12 @@
   },
   {
    "cell_type": "code",
-<<<<<<< HEAD
-   "execution_count": 5,
-=======
-   "execution_count": null,
->>>>>>> 37be748a
+   "execution_count": null,
    "id": "70369f67-deb4-467a-801a-6d38c3d0460d",
    "metadata": {
     "tags": []
    },
-<<<<<<< HEAD
-   "outputs": [
-    {
-     "name": "stdout",
-     "output_type": "stream",
-     "text": [
-      "Dataset LangChain Docs Q&A already exists. Skipping.\n",
-      "You can access the dataset at https://smith.langchain.com/o/ebbaf2eb-769b-4505-aca2-d11de10372a4/datasets/3f29798f-5939-4643-bd99-008ca66b72ed.\n"
-     ]
-    }
-   ],
-=======
-   "outputs": [],
->>>>>>> 37be748a
+   "outputs": [],
    "source": [
     "clone_public_dataset(langchain_docs.dataset_id, dataset_name=langchain_docs.name)"
    ]
@@ -254,35 +145,12 @@
   },
   {
    "cell_type": "code",
-<<<<<<< HEAD
-   "execution_count": 6,
-=======
-   "execution_count": null,
->>>>>>> 37be748a
+   "execution_count": null,
    "id": "c58247f5-b9bd-4cc5-9632-78bc21bb10b4",
    "metadata": {
     "tags": []
    },
-<<<<<<< HEAD
-   "outputs": [
-    {
-     "data": {
-      "application/vnd.jupyter.widget-view+json": {
-       "model_id": "2a27ca115b65446084383eef92aa2341",
-       "version_major": 2,
-       "version_minor": 0
-      },
-      "text/plain": [
-       "0it [00:00, ?it/s]"
-      ]
-     },
-     "metadata": {},
-     "output_type": "display_data"
-    }
-   ],
-=======
-   "outputs": [],
->>>>>>> 37be748a
+   "outputs": [],
    "source": [
     "from langchain.embeddings import HuggingFaceEmbeddings\n",
     "\n",
@@ -297,11 +165,7 @@
   },
   {
    "cell_type": "code",
-<<<<<<< HEAD
-   "execution_count": 7,
-=======
-   "execution_count": null,
->>>>>>> 37be748a
+   "execution_count": null,
    "id": "f4d2e139-2653-4f7b-944b-91ef52f43d3e",
    "metadata": {
     "tags": []
@@ -315,31 +179,12 @@
   },
   {
    "cell_type": "code",
-<<<<<<< HEAD
-   "execution_count": 8,
-=======
-   "execution_count": null,
->>>>>>> 37be748a
+   "execution_count": null,
    "id": "9f9be718-64f0-4706-9527-240a1cdb3ecb",
    "metadata": {
     "tags": []
    },
-<<<<<<< HEAD
-   "outputs": [
-    {
-     "data": {
-      "text/plain": [
-       "' <b>\\n- LCEL stands for LangChain Expression Language. It is a declarative way to easily compose chains of steps together in Langchain [0].\\n- Key features of LCEL include:\\n    - Streaming support to get incremental results [0]\\n    - Async support to handle concurrent requests [0]\\n    - Optimized parallel execution of steps [0]\\n    - Retries, fallbacks and observability [0]\\n- LCEL makes it easy to go from prototypes to production deployments using LangServe [0]\\n</b>\\n\\n[0] LangChain Expression Language (LCEL) | 🦜️🔗 Langchain'"
-      ]
-     },
-     "execution_count": 8,
-     "metadata": {},
-     "output_type": "execute_result"
-    }
-   ],
-=======
-   "outputs": [],
->>>>>>> 37be748a
+   "outputs": [],
    "source": [
     "from langchain.chat_models import ChatAnthropic\n",
     "\n",
@@ -351,11 +196,7 @@
   },
   {
    "cell_type": "code",
-<<<<<<< HEAD
-   "execution_count": 9,
-=======
-   "execution_count": null,
->>>>>>> 37be748a
+   "execution_count": null,
    "id": "513042fe-2878-44f8-ae84-05b9d521c1de",
    "metadata": {
     "tags": []
@@ -376,24 +217,7 @@
    "metadata": {
     "tags": []
    },
-<<<<<<< HEAD
-   "outputs": [
-    {
-     "name": "stdout",
-     "output_type": "stream",
-     "text": [
-      "View the evaluation results for project 'test-passionate-stew-81' at:\n",
-      "https://smith.langchain.com/o/ebbaf2eb-769b-4505-aca2-d11de10372a4/projects/p/96805cac-6800-45a6-a607-860417628fdc?eval=true\n",
-      "\n",
-      "View all tests for Dataset LangChain Docs Q&A at:\n",
-      "https://smith.langchain.com/o/ebbaf2eb-769b-4505-aca2-d11de10372a4/datasets/3f29798f-5939-4643-bd99-008ca66b72ed\n",
-      "[------------------------------------------->      ] 75/86"
-     ]
-    }
-   ],
-=======
-   "outputs": [],
->>>>>>> 37be748a
+   "outputs": [],
    "source": [
     "client = Client()\n",
     "RAG_EVALUATION = get_eval_config()\n",
