--- conflicted
+++ resolved
@@ -8,7 +8,6 @@
     "# Email Extraction\n",
     "\n",
     "Let's evaluate an LLM on its ability to extract structured information from email texts."
-<<<<<<< HEAD
    ]
   },
   {
@@ -19,8 +18,6 @@
    "outputs": [],
    "source": [
     "# %pip install -U langchain langchain_benchmarks openai"
-=======
->>>>>>> 5edf6484
    ]
   },
   {
@@ -33,12 +30,8 @@
     "import os\n",
     "\n",
     "# Get your API key from https://smith.langchain.com/settings\n",
-<<<<<<< HEAD
     "# os.environ[\"LANGCHAIN_API_KEY\"] = \"sk-...\"\n",
     "# os.environ[\"OPENAI_API_KEY\"] = \"sk-...\""
-=======
-    "# os.environ[\"LANGCHAIN_API_KEY\"] = \"sk-...\""
->>>>>>> 5edf6484
    ]
   },
   {
