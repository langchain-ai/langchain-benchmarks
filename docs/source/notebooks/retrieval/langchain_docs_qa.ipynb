{
 "cells": [
  {
   "cell_type": "markdown",
   "id": "60bb467d-861d-4b07-a48d-8e5aa177c969",
   "metadata": {},
   "source": [
    "# Q&A over LangChain Docs\n",
<<<<<<< HEAD
    "[![Open In Collab](https://colab.research.google.com/assets/colab-badge.svg)](https://colab.research.google.com/github/langchain-ai/langchain-benchmarks/blob/main/docs/source/notebooks/retrieval/langchain_docs_qa.ipynb) (Note: GPU runtime recommended in Collab for faster indexing)\n",
=======
    "\n",
>>>>>>> 30aa706d
    "\n",
    "Let's evaluate your architecture on a Q&A dataset for the LangChain python docs. For more examples of how to test different embeddings, indexing strategies, and architectures, see the [Evaluating RAG Architectures on Benchmark Tasks](./comparing_techniques.ipynb) notebook.\n",
    "\n",
    "## Pre-requisites\n",
    "\n",
    "We will install quite a few prerequisites for this example since we are comparing many techniques and models.\n",
    "\n",
    "We will be using LangSmith to capture the evaluation traces. You can make a free account at [smith.langchain.com](https://smith.langchain.com/). Once you've done so, you can make an API key and set it below."
   ]
  },
  {
   "cell_type": "code",
   "execution_count": null,
   "id": "9f44b59b",
   "metadata": {
    "tags": []
   },
   "outputs": [],
   "source": [
    "%pip install -U --quiet langchain langsmith langchainhub langchain_benchmarks\n",
    "%pip install --quiet chromadb openai huggingface pandas langchain_experimental sentence_transformers pyarrow anthropic tiktoken"
   ]
  },
  {
   "cell_type": "markdown",
   "id": "0aae13f6-cd40-41e6-bd02-bd683e91cbff",
   "metadata": {},
   "source": [
    "For this code to work, please configure LangSmith environment variables with your credentials."
   ]
  },
  {
   "cell_type": "code",
   "execution_count": 1,
   "id": "62b518cf-99fb-44be-8acb-ee0a8ba62272",
   "metadata": {
    "tags": []
   },
   "outputs": [],
   "source": [
    "import os\n",
    "\n",
    "os.environ[\"LANGCHAIN_ENDPOINT\"] = \"https://api.smith.langchain.com\"\n",
    "os.environ[\"LANGCHAIN_API_KEY\"] = \"ls_...\"  # Your API key"
   ]
  },
  {
   "cell_type": "code",
   "execution_count": 2,
   "id": "4292ee8c",
   "metadata": {
    "tags": []
   },
   "outputs": [],
   "source": [
    "# Update these with your own API keys\n",
    "os.environ[\"ANTHROPIC_API_KEY\"] = \"sk-...\"\n",
    "os.environ[\"OPENAI_API_KEY\"] = \"sk-...\"\n",
    "# Silence warnings from HuggingFace\n",
    "os.environ[\"TOKENIZERS_PARALLELISM\"] = \"false\""
   ]
  },
  {
   "cell_type": "code",
   "execution_count": null,
   "id": "1ccbf17a",
   "metadata": {},
   "outputs": [],
   "source": [
    "import uuid\n",
    "\n",
    "# Generate a unique run ID for this experiment\n",
    "run_uid = uuid.uuid4().hex[:6]"
   ]
  },
  {
   "cell_type": "markdown",
   "id": "2e8a666d-8bf5-4bfd-8b20-8b7defdb8cd5",
   "metadata": {},
   "source": [
    "## Review Q&A Tasks\n",
    "\n",
    "The registry provides configurations to test out common architectures on curated datasets."
   ]
  },
  {
   "cell_type": "code",
   "execution_count": 3,
   "id": "b39159d0-9ea1-414f-a9d8-4a7b22b3d2cc",
   "metadata": {
    "tags": []
   },
   "outputs": [],
   "source": [
    "from langchain_benchmarks import clone_public_dataset, registry"
   ]
  },
  {
   "cell_type": "code",
   "execution_count": 4,
   "id": "3644d211-382e-41aa-b282-21b01d28fc35",
   "metadata": {
    "tags": []
   },
   "outputs": [
    {
     "data": {
      "text/html": [
       "<table>\n",
       "<thead>\n",
       "<tr><th>Name                   </th><th>Type         </th><th>Dataset ID                                                                                                                                                 </th><th>Description  </th></tr>\n",
       "</thead>\n",
       "<tbody>\n",
       "<tr><td>LangChain Docs Q&A     </td><td>RetrievalTask</td><td><a href=\"https://smith.langchain.com/public/452ccafc-18e1-4314-885b-edd735f17b9d/d\" target=\"_blank\" rel=\"noopener\">452ccafc-18e1-4314-885b-edd735f17b9d</a></td><td>Questions and answers based on a snapshot of the LangChain python docs.\n",
       "\n",
       "The environment provides the documents and the retriever information.\n",
       "\n",
       "Each example is composed of a question and reference answer.\n",
       "\n",
       "Success is measured based on the accuracy of the answer relative to the reference answer.\n",
       "We also measure the faithfulness of the model's response relative to the retrieved documents (if any).              </td></tr>\n",
       "<tr><td>Semi-structured Reports</td><td>RetrievalTask</td><td><a href=\"https://smith.langchain.com/public/c47d9617-ab99-4d6e-a6e6-92b8daf85a7d/d\" target=\"_blank\" rel=\"noopener\">c47d9617-ab99-4d6e-a6e6-92b8daf85a7d</a></td><td>Questions and answers based on PDFs containing tables and charts.\n",
       "\n",
       "The task provides the raw documents as well as factory methods to easily index them\n",
       "and create a retriever.\n",
       "\n",
       "Each example is composed of a question and reference answer.\n",
       "\n",
       "Success is measured based on the accuracy of the answer relative to the reference answer.\n",
       "We also measure the faithfulness of the model's response relative to the retrieved documents (if any).              </td></tr>\n",
       "</tbody>\n",
       "</table>"
      ],
      "text/plain": [
       "Registry(tasks=[RetrievalTask(name='LangChain Docs Q&A', dataset_id='https://smith.langchain.com/public/452ccafc-18e1-4314-885b-edd735f17b9d/d', description=\"Questions and answers based on a snapshot of the LangChain python docs.\\n\\nThe environment provides the documents and the retriever information.\\n\\nEach example is composed of a question and reference answer.\\n\\nSuccess is measured based on the accuracy of the answer relative to the reference answer.\\nWe also measure the faithfulness of the model's response relative to the retrieved documents (if any).\\n\", retriever_factories={'basic': <function _chroma_retriever_factory at 0x117478220>, 'parent-doc': <function _chroma_parent_document_retriever_factory at 0x1174782c0>, 'hyde': <function _chroma_hyde_retriever_factory at 0x117478360>}, architecture_factories={'conversational-retrieval-qa': <function default_response_chain at 0x116b44220>}, get_docs=<function load_cached_docs at 0x116edd800>), RetrievalTask(name='Semi-structured Reports', dataset_id='https://smith.langchain.com/public/c47d9617-ab99-4d6e-a6e6-92b8daf85a7d/d', description=\"Questions and answers based on PDFs containing tables and charts.\\n\\nThe task provides the raw documents as well as factory methods to easily index them\\nand create a retriever.\\n\\nEach example is composed of a question and reference answer.\\n\\nSuccess is measured based on the accuracy of the answer relative to the reference answer.\\nWe also measure the faithfulness of the model's response relative to the retrieved documents (if any).\\n\", retriever_factories={'basic': <function _chroma_retriever_factory at 0x117478a40>, 'parent-doc': <function _chroma_parent_document_retriever_factory at 0x117478ae0>, 'hyde': <function _chroma_hyde_retriever_factory at 0x117478b80>}, architecture_factories={}, get_docs=<function load_docs at 0x1174789a0>)])"
      ]
     },
     "execution_count": 4,
     "metadata": {},
     "output_type": "execute_result"
    }
   ],
   "source": [
    "registry = registry.filter(Type=\"RetrievalTask\")\n",
    "registry"
   ]
  },
  {
   "cell_type": "code",
   "execution_count": 5,
   "id": "671282f8-c455-4390-b018-e53bbd833093",
   "metadata": {
    "tags": []
   },
   "outputs": [
    {
     "data": {
      "text/html": [
       "<table>\n",
       "<tbody>\n",
       "<tr><td>Name                  </td><td>LangChain Docs Q&A                                                                                                                                         </td></tr>\n",
       "<tr><td>Type                  </td><td>RetrievalTask                                                                                                                                              </td></tr>\n",
       "<tr><td>Dataset ID            </td><td><a href=\"https://smith.langchain.com/public/452ccafc-18e1-4314-885b-edd735f17b9d/d\" target=\"_blank\" rel=\"noopener\">452ccafc-18e1-4314-885b-edd735f17b9d</a></td></tr>\n",
       "<tr><td>Description           </td><td>Questions and answers based on a snapshot of the LangChain python docs.\n",
       "\n",
       "The environment provides the documents and the retriever information.\n",
       "\n",
       "Each example is composed of a question and reference answer.\n",
       "\n",
       "Success is measured based on the accuracy of the answer relative to the reference answer.\n",
       "We also measure the faithfulness of the model's response relative to the retrieved documents (if any).                                                                                                                                                            </td></tr>\n",
       "<tr><td>Retriever Factories   </td><td>basic, parent-doc, hyde                                                                                                                                    </td></tr>\n",
       "<tr><td>Architecture Factories</td><td>conversational-retrieval-qa                                                                                                                                </td></tr>\n",
       "<tr><td>get_docs              </td><td><function load_cached_docs at 0x116edd800>                                                                                                                 </td></tr>\n",
       "</tbody>\n",
       "</table>"
      ],
      "text/plain": [
       "RetrievalTask(name='LangChain Docs Q&A', dataset_id='https://smith.langchain.com/public/452ccafc-18e1-4314-885b-edd735f17b9d/d', description=\"Questions and answers based on a snapshot of the LangChain python docs.\\n\\nThe environment provides the documents and the retriever information.\\n\\nEach example is composed of a question and reference answer.\\n\\nSuccess is measured based on the accuracy of the answer relative to the reference answer.\\nWe also measure the faithfulness of the model's response relative to the retrieved documents (if any).\\n\", retriever_factories={'basic': <function _chroma_retriever_factory at 0x117478220>, 'parent-doc': <function _chroma_parent_document_retriever_factory at 0x1174782c0>, 'hyde': <function _chroma_hyde_retriever_factory at 0x117478360>}, architecture_factories={'conversational-retrieval-qa': <function default_response_chain at 0x116b44220>}, get_docs=<function load_cached_docs at 0x116edd800>)"
      ]
     },
     "execution_count": 5,
     "metadata": {},
     "output_type": "execute_result"
    }
   ],
   "source": [
    "langchain_docs = registry[\"LangChain Docs Q&A\"]\n",
    "langchain_docs"
   ]
  },
  {
   "cell_type": "code",
   "execution_count": 6,
   "id": "70369f67-deb4-467a-801a-6d38c3d0460d",
   "metadata": {
    "tags": []
   },
   "outputs": [
    {
     "name": "stdout",
     "output_type": "stream",
     "text": [
      "Dataset LangChain Docs Q&A already exists. Skipping.\n",
      "You can access the dataset at https://smith.langchain.com/o/ebbaf2eb-769b-4505-aca2-d11de10372a4/datasets/3f29798f-5939-4643-bd99-008ca66b72ed.\n"
     ]
    }
   ],
   "source": [
    "clone_public_dataset(langchain_docs.dataset_id, dataset_name=langchain_docs.name)"
   ]
  },
  {
   "cell_type": "code",
   "execution_count": 7,
   "id": "c58247f5-b9bd-4cc5-9632-78bc21bb10b4",
   "metadata": {
    "tags": []
   },
   "outputs": [
    {
     "data": {
      "application/vnd.jupyter.widget-view+json": {
       "model_id": "f18f09419bc14e0c92cac248041c1bfe",
       "version_major": 2,
       "version_minor": 0
      },
      "text/plain": [
       "0it [00:00, ?it/s]"
      ]
     },
     "metadata": {},
     "output_type": "display_data"
    }
   ],
   "source": [
    "from langchain.embeddings import HuggingFaceEmbeddings\n",
    "\n",
    "embeddings = HuggingFaceEmbeddings(\n",
    "    model_name=\"thenlper/gte-base\",\n",
    "    model_kwargs={\"device\": 0},  # Comment out to use CPU\n",
    ")\n",
    "\n",
    "docs = langchain_docs.get_docs()\n",
    "retriever_factory = langchain_docs.retriever_factories[\"basic\"]\n",
    "# Indexes the documents with the specified embeddings\n",
    "# Note that this does not apply any chunking to the docs,\n",
    "# which means the documents can be of arbitrary length\n",
    "retriever = retriever_factory(embeddings, docs=docs)"
   ]
  },
  {
   "cell_type": "code",
   "execution_count": 8,
   "id": "41e64350-63a7-4e7d-8e03-7dc459c444cc",
   "metadata": {
    "tags": []
   },
   "outputs": [],
   "source": [
    "from operator import itemgetter\n",
    "from typing import Sequence\n",
    "\n",
    "from langchain.chat_models import ChatAnthropic\n",
    "from langchain.prompts import ChatPromptTemplate\n",
    "from langchain.schema.document import Document\n",
    "from langchain.schema.output_parser import StrOutputParser\n",
    "from langchain.schema.runnable.passthrough import RunnableAssign\n",
    "\n",
    "\n",
    "def format_docs(docs: Sequence[Document]) -> str:\n",
    "    formatted_docs = []\n",
    "    for i, doc in enumerate(docs):\n",
    "        doc_string = (\n",
    "            f\"<document index='{i}'>\\n\"\n",
    "            f\"<source>{doc.metadata.get('source')}</source>\\n\"\n",
    "            f\"<doc_content>{doc.page_content}</doc_content>\\n\"\n",
    "            \"</document>\"\n",
    "        )\n",
    "        formatted_docs.append(doc_string)\n",
    "    formatted_str = \"\\n\".join(formatted_docs)\n",
    "    return f\"<documents>\\n{formatted_str}\\n</documents>\"\n",
    "\n",
    "\n",
    "prompt = ChatPromptTemplate.from_messages(\n",
    "    [\n",
    "        (\n",
    "            \"system\",\n",
    "            \"You are an AI assistant answering questions about LangChain.\"\n",
    "            \"\\n{context}\\n\"\n",
    "            \"Respond solely based on the document content.\",\n",
    "        ),\n",
    "        (\"human\", \"{question}\"),\n",
    "    ]\n",
    ")\n",
    "llm = ChatAnthropic(model=\"claude-2.1\", temperature=1)\n",
    "\n",
    "response_generator = (prompt | llm | StrOutputParser()).with_config(\n",
    "    run_name=\"GenerateResponse\",\n",
    ")\n",
    "chain = (\n",
    "    RunnableAssign(\n",
    "        {\n",
    "            \"context\": (itemgetter(\"question\") | retriever | format_docs).with_config(\n",
    "                run_name=\"FormatDocs\"\n",
    "            )\n",
    "        }\n",
    "    )\n",
    "    | response_generator\n",
    ")"
   ]
  },
  {
   "cell_type": "code",
   "execution_count": 9,
   "id": "10a1fca9-d356-4cff-93a9-c4f63944e57d",
   "metadata": {
    "tags": []
   },
   "outputs": [
    {
     "data": {
      "text/plain": [
       "' Based on the documents, LangChain Expression Language (LCEL) is a declarative way to easily compose chains together in LangChain. \\n\\nSome key things it enables:\\n\\n- Streaming support - gets first output tokens quickly, streams incremental results\\n- Async support - can call LCEL chains sync or async, enabling prototypes and production use\\n- Optimized parallel execution - automatically runs steps in parallel when possible\\n- Retries and fallbacks - add reliability to chains\\n- Access intermediate results - inspect mid-chain outputs \\n- Input/output schemas - gets schemas for inputs and outputs\\n- LangSmith tracing - logs all steps for observability\\n- LangServe deployment - easily deploy any LCEL chain\\n\\nSo in summary, LCEL provides a way to build chains that work great in prototypes and can scale directly up to production environments. The language aims to make it easy to compose small building blocks into complex, reliable chains.'"
      ]
     },
     "execution_count": 9,
     "metadata": {},
     "output_type": "execute_result"
    }
   ],
   "source": [
    "chain.invoke({\"question\": \"What's expression language?\"})"
   ]
  },
  {
   "cell_type": "markdown",
   "id": "3821e4b0-8e67-418a-840c-470fcde42df0",
   "metadata": {},
   "source": [
    "### Evaluate\n",
    "\n",
    "Let's evaluate your RAG architecture on the dataset now."
   ]
  },
  {
   "cell_type": "code",
   "execution_count": 10,
   "id": "513042fe-2878-44f8-ae84-05b9d521c1de",
   "metadata": {
    "tags": []
   },
   "outputs": [],
   "source": [
    "from langsmith.client import Client\n",
    "\n",
    "from langchain_benchmarks.rag import get_eval_config"
   ]
  },
  {
   "cell_type": "code",
   "execution_count": 11,
   "id": "aab7514e-a6ef-4c21-b90f-d9cbefcf5af1",
   "metadata": {
    "tags": []
   },
   "outputs": [
    {
     "ename": "NameError",
     "evalue": "name 'run_uid' is not defined",
     "output_type": "error",
     "traceback": [
      "\u001b[0;31m---------------------------------------------------------------------------\u001b[0m",
      "\u001b[0;31mNameError\u001b[0m                                 Traceback (most recent call last)",
      "Cell \u001b[0;32mIn[11], line 8\u001b[0m\n\u001b[1;32m      1\u001b[0m client \u001b[38;5;241m=\u001b[39m Client()\n\u001b[1;32m      2\u001b[0m RAG_EVALUATION \u001b[38;5;241m=\u001b[39m get_eval_config()\n\u001b[1;32m      4\u001b[0m test_run \u001b[38;5;241m=\u001b[39m client\u001b[38;5;241m.\u001b[39mrun_on_dataset(\n\u001b[1;32m      5\u001b[0m     dataset_name\u001b[38;5;241m=\u001b[39mlangchain_docs\u001b[38;5;241m.\u001b[39mname,\n\u001b[1;32m      6\u001b[0m     llm_or_chain_factory\u001b[38;5;241m=\u001b[39mchain,\n\u001b[1;32m      7\u001b[0m     evaluation\u001b[38;5;241m=\u001b[39mRAG_EVALUATION,\n\u001b[0;32m----> 8\u001b[0m     project_name\u001b[38;5;241m=\u001b[39m\u001b[38;5;124mf\u001b[39m\u001b[38;5;124m\"\u001b[39m\u001b[38;5;124mclaude-2 qa-chain simple-index \u001b[39m\u001b[38;5;132;01m{\u001b[39;00m\u001b[43mrun_uid\u001b[49m\u001b[38;5;132;01m}\u001b[39;00m\u001b[38;5;124m\"\u001b[39m,\n\u001b[1;32m      9\u001b[0m     project_metadata\u001b[38;5;241m=\u001b[39m{\n\u001b[1;32m     10\u001b[0m         \u001b[38;5;124m\"\u001b[39m\u001b[38;5;124mindex_method\u001b[39m\u001b[38;5;124m\"\u001b[39m: \u001b[38;5;124m\"\u001b[39m\u001b[38;5;124mbasic\u001b[39m\u001b[38;5;124m\"\u001b[39m,\n\u001b[1;32m     11\u001b[0m     },\n\u001b[1;32m     12\u001b[0m     verbose\u001b[38;5;241m=\u001b[39m\u001b[38;5;28;01mTrue\u001b[39;00m,\n\u001b[1;32m     13\u001b[0m )\n",
      "\u001b[0;31mNameError\u001b[0m: name 'run_uid' is not defined"
     ]
    }
   ],
   "source": [
    "client = Client()\n",
    "RAG_EVALUATION = get_eval_config()\n",
    "\n",
    "test_run = client.run_on_dataset(\n",
    "    dataset_name=langchain_docs.name,\n",
    "    llm_or_chain_factory=chain,\n",
    "    evaluation=RAG_EVALUATION,\n",
    "    project_name=f\"claude-2 qa-chain simple-index {run_uid}\",\n",
    "    project_metadata={\n",
    "        \"index_method\": \"basic\",\n",
    "    },\n",
    "    verbose=True,\n",
    ")"
   ]
  },
  {
   "cell_type": "code",
   "execution_count": null,
   "id": "e86578d5-be5c-4bcd-9dcb-35280eeed3f9",
   "metadata": {
    "tags": []
   },
   "outputs": [],
   "source": [
    "test_run.get_aggregate_feedback()"
   ]
  },
  {
   "cell_type": "markdown",
   "id": "01811b97-cb28-42a6-920a-7a700f77f19d",
   "metadata": {},
   "source": [
    "## Evaluate with a default factory\n",
    "\n",
    "The task can define default chain and retriever \"factories\", which provide a default architecture that you can modify by choosing the llms, prompts, etc. Let's try the `conversational-retrieval-qa` factory."
   ]
  },
  {
   "cell_type": "code",
   "execution_count": null,
   "id": "f4d2e139-2653-4f7b-944b-91ef52f43d3e",
   "metadata": {
    "tags": []
   },
   "outputs": [],
   "source": [
    "# Factory for creating a conversational retrieval QA chain\n",
    "chain_factory = langchain_docs.architecture_factories[\"conversational-retrieval-qa\"]"
   ]
  },
  {
   "cell_type": "code",
   "execution_count": null,
   "id": "9f9be718-64f0-4706-9527-240a1cdb3ecb",
   "metadata": {
    "tags": []
   },
   "outputs": [],
   "source": [
    "from langchain.chat_models import ChatAnthropic\n",
    "\n",
    "# Example\n",
    "llm = ChatAnthropic(model=\"claude-2\", temperature=1)\n",
    "\n",
    "\n",
    "chain = chain_factory(retriever, llm=llm)\n",
    "\n",
    "chain.invoke({\"question\": \"What is expression language?\"})"
   ]
  },
  {
   "cell_type": "code",
   "execution_count": null,
   "id": "e9c013e2-241a-4def-9aa6-ccb34273eeb9",
   "metadata": {
    "tags": []
   },
   "outputs": [],
   "source": [
    "test_run = client.run_on_dataset(\n",
    "    dataset_name=langchain_docs.name,\n",
    "    llm_or_chain_factory=chain,\n",
    "    evaluation=RAG_EVALUATION,\n",
    "    verbose=True,\n",
    ")"
   ]
  },
  {
   "cell_type": "code",
   "execution_count": null,
   "id": "8f3c1d2d",
   "metadata": {
    "tags": []
   },
   "outputs": [],
   "source": [
    "test_run.get_aggregate_feedback()"
   ]
  },
  {
   "cell_type": "code",
   "execution_count": null,
   "id": "fa364667-6f3a-4eb1-94ad-c07be99cb095",
   "metadata": {},
   "outputs": [],
   "source": []
  }
 ],
 "metadata": {
  "kernelspec": {
   "display_name": "Python 3 (ipykernel)",
   "language": "python",
   "name": "python3"
  },
  "language_info": {
   "codemirror_mode": {
    "name": "ipython",
    "version": 3
   },
   "file_extension": ".py",
   "mimetype": "text/x-python",
   "name": "python",
   "nbconvert_exporter": "python",
   "pygments_lexer": "ipython3",
   "version": "3.11.2"
  }
 },
 "nbformat": 4,
 "nbformat_minor": 5
}<|MERGE_RESOLUTION|>--- conflicted
+++ resolved
@@ -6,11 +6,6 @@
    "metadata": {},
    "source": [
     "# Q&A over LangChain Docs\n",
-<<<<<<< HEAD
-    "[![Open In Collab](https://colab.research.google.com/assets/colab-badge.svg)](https://colab.research.google.com/github/langchain-ai/langchain-benchmarks/blob/main/docs/source/notebooks/retrieval/langchain_docs_qa.ipynb) (Note: GPU runtime recommended in Collab for faster indexing)\n",
-=======
-    "\n",
->>>>>>> 30aa706d
     "\n",
     "Let's evaluate your architecture on a Q&A dataset for the LangChain python docs. For more examples of how to test different embeddings, indexing strategies, and architectures, see the [Evaluating RAG Architectures on Benchmark Tasks](./comparing_techniques.ipynb) notebook.\n",
     "\n",
