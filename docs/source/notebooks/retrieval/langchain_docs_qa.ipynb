--- conflicted
+++ resolved
@@ -1,763 +1,4 @@
 {
-<<<<<<< HEAD
-    "cells": [
-        {
-            "cell_type": "markdown",
-            "id": "60bb467d-861d-4b07-a48d-8e5aa177c969",
-            "metadata": {},
-            "source": [
-                "# Q&A over LangChain Docs\n",
-                "[![Open In Collab](https://colab.research.google.com/assets/colab-badge.svg)](https://colab.research.google.com/github/langchain-ai/langchain-benchmarks/blob/main/docs/source/notebooks/retrieval/langchain_docs_qa.ipynb)\n",
-                "\n",
-                "Let's evaluate your architecture on a Q&A dataset for the LangChain python docs. For more examples of how to test different embeddings, indexing strategies, and architectures, see the [Evaluating RAG Architectures on Benchmark Tasks](./comparing_techniques.ipynb) notebook.\n",
-                "\n",
-                "## Pre-requisites\n",
-                "\n",
-                "We will install quite a few prerequisites for this example since we are comparing many techniques and models.\n",
-                "\n",
-                "We will be using LangSmith to capture the evaluation traces. You can make a free account at [smith.langchain.com](https://smith.langchain.com/). Once you've done so, you can make an API key and set it below."
-            ]
-        },
-        {
-            "cell_type": "code",
-            "execution_count": 1,
-            "id": "9f44b59b",
-            "metadata": {
-                "tags": []
-            },
-            "outputs": [],
-            "source": [
-                "%pip install -U --quiet langchain langsmith langchainhub langchain_benchmarks\n",
-                "%pip install --quiet chromadb openai huggingface pandas langchain_experimental sentence_transformers pyarrow anthropic tiktoken"
-            ]
-        },
-        {
-            "cell_type": "markdown",
-            "id": "0aae13f6-cd40-41e6-bd02-bd683e91cbff",
-            "metadata": {},
-            "source": [
-                "For this code to work, please configure LangSmith environment variables with your credentials."
-            ]
-        },
-        {
-            "cell_type": "code",
-            "execution_count": 2,
-            "id": "62b518cf-99fb-44be-8acb-ee0a8ba62272",
-            "metadata": {},
-            "outputs": [],
-            "source": [
-                "import os\n",
-                "\n",
-                "os.environ[\"LANGCHAIN_ENDPOINT\"] = \"https://api.smith.langchain.com\"\n",
-                "os.environ[\"LANGCHAIN_API_KEY\"] = \"ls_...\"  # Your API key\n",
-                "\n",
-                "# Silence warnings from HuggingFace\n",
-                "os.environ[\"TOKENIZERS_PARALLELISM\"] = \"false\""
-            ]
-        },
-        {
-            "cell_type": "markdown",
-            "id": "2e8a666d-8bf5-4bfd-8b20-8b7defdb8cd5",
-            "metadata": {},
-            "source": [
-                "## Review Q&A Tasks\n",
-                "\n",
-                "The registry provides configurations to test out common architectures on curated datasets."
-            ]
-        },
-        {
-            "cell_type": "code",
-            "execution_count": 3,
-            "id": "b39159d0-9ea1-414f-a9d8-4a7b22b3d2cc",
-            "metadata": {
-                "tags": []
-            },
-            "outputs": [],
-            "source": [
-                "from langchain_benchmarks import clone_public_dataset, registry"
-            ]
-        },
-        {
-            "cell_type": "code",
-            "execution_count": 4,
-            "id": "3644d211-382e-41aa-b282-21b01d28fc35",
-            "metadata": {
-                "tags": []
-            },
-            "outputs": [
-                {
-                    "data": {
-                        "text/html": [
-                            "<table>\n",
-                            "<thead>\n",
-                            "<tr><th>Name                   </th><th>Type         </th><th>Dataset ID                                                                                                                                                 </th><th>Description  </th></tr>\n",
-                            "</thead>\n",
-                            "<tbody>\n",
-                            "<tr><td>LangChain Docs Q&A     </td><td>RetrievalTask</td><td><a href=\"https://smith.langchain.com/public/452ccafc-18e1-4314-885b-edd735f17b9d/d\" target=\"_blank\" rel=\"noopener\">452ccafc-18e1-4314-885b-edd735f17b9d</a></td><td>Questions and answers based on a snapshot of the LangChain python docs.\n",
-                            "\n",
-                            "The environment provides the documents and the retriever information.\n",
-                            "\n",
-                            "Each example is composed of a question and reference answer.\n",
-                            "\n",
-                            "Success is measured based on the accuracy of the answer relative to the reference answer.\n",
-                            "We also measure the faithfulness of the model's response relative to the retrieved documents (if any).              </td></tr>\n",
-                            "<tr><td>Semi-structured Reports</td><td>RetrievalTask</td><td><a href=\"https://smith.langchain.com/public/c47d9617-ab99-4d6e-a6e6-92b8daf85a7d/d\" target=\"_blank\" rel=\"noopener\">c47d9617-ab99-4d6e-a6e6-92b8daf85a7d</a></td><td>Questions and answers based on PDFs containing tables and charts.\n",
-                            "\n",
-                            "The task provides the raw documents as well as factory methods to easily index them\n",
-                            "and create a retriever.\n",
-                            "\n",
-                            "Each example is composed of a question and reference answer.\n",
-                            "\n",
-                            "Success is measured based on the accuracy of the answer relative to the reference answer.\n",
-                            "We also measure the faithfulness of the model's response relative to the retrieved documents (if any).              </td></tr>\n",
-                            "</tbody>\n",
-                            "</table>"
-                        ],
-                        "text/plain": [
-                            "Registry(tasks=[RetrievalTask(name='LangChain Docs Q&A', dataset_id='https://smith.langchain.com/public/452ccafc-18e1-4314-885b-edd735f17b9d/d', description=\"Questions and answers based on a snapshot of the LangChain python docs.\\n\\nThe environment provides the documents and the retriever information.\\n\\nEach example is composed of a question and reference answer.\\n\\nSuccess is measured based on the accuracy of the answer relative to the reference answer.\\nWe also measure the faithfulness of the model's response relative to the retrieved documents (if any).\\n\", retriever_factories={'basic': <function _chroma_retriever_factory at 0x16a5802c0>, 'parent-doc': <function _chroma_parent_document_retriever_factory at 0x16a580360>, 'hyde': <function _chroma_hyde_retriever_factory at 0x16a580400>}, architecture_factories={'conversational-retrieval-qa': <function default_response_chain at 0x12fc37ce0>}, get_docs=<function load_cached_docs at 0x12fc377e0>), RetrievalTask(name='Semi-structured Reports', dataset_id='https://smith.langchain.com/public/c47d9617-ab99-4d6e-a6e6-92b8daf85a7d/d', description=\"Questions and answers based on PDFs containing tables and charts.\\n\\nThe task provides the raw documents as well as factory methods to easily index them\\nand create a retriever.\\n\\nEach example is composed of a question and reference answer.\\n\\nSuccess is measured based on the accuracy of the answer relative to the reference answer.\\nWe also measure the faithfulness of the model's response relative to the retrieved documents (if any).\\n\", retriever_factories={'basic': <function _chroma_retriever_factory at 0x16a580ae0>, 'parent-doc': <function _chroma_parent_document_retriever_factory at 0x16a580b80>, 'hyde': <function _chroma_hyde_retriever_factory at 0x16a580c20>}, architecture_factories={}, get_docs=<function load_docs at 0x16a580a40>)])"
-                        ]
-                    },
-                    "execution_count": 4,
-                    "metadata": {},
-                    "output_type": "execute_result"
-                }
-            ],
-            "source": [
-                "registry = registry.filter(Type=\"RetrievalTask\")\n",
-                "registry"
-            ]
-        },
-        {
-            "cell_type": "code",
-            "execution_count": 5,
-            "id": "671282f8-c455-4390-b018-e53bbd833093",
-            "metadata": {
-                "tags": []
-            },
-            "outputs": [
-                {
-                    "data": {
-                        "text/html": [
-                            "<table>\n",
-                            "<tbody>\n",
-                            "<tr><td>Name                  </td><td>LangChain Docs Q&A                                                                                                                                         </td></tr>\n",
-                            "<tr><td>Type                  </td><td>RetrievalTask                                                                                                                                              </td></tr>\n",
-                            "<tr><td>Dataset ID            </td><td><a href=\"https://smith.langchain.com/public/452ccafc-18e1-4314-885b-edd735f17b9d/d\" target=\"_blank\" rel=\"noopener\">452ccafc-18e1-4314-885b-edd735f17b9d</a></td></tr>\n",
-                            "<tr><td>Description           </td><td>Questions and answers based on a snapshot of the LangChain python docs.\n",
-                            "\n",
-                            "The environment provides the documents and the retriever information.\n",
-                            "\n",
-                            "Each example is composed of a question and reference answer.\n",
-                            "\n",
-                            "Success is measured based on the accuracy of the answer relative to the reference answer.\n",
-                            "We also measure the faithfulness of the model's response relative to the retrieved documents (if any).                                                                                                                                                            </td></tr>\n",
-                            "<tr><td>Retriever Factories   </td><td>basic, parent-doc, hyde                                                                                                                                    </td></tr>\n",
-                            "<tr><td>Architecture Factories</td><td>conversational-retrieval-qa                                                                                                                                </td></tr>\n",
-                            "<tr><td>get_docs              </td><td><function load_cached_docs at 0x12fc377e0>                                                                                                                 </td></tr>\n",
-                            "</tbody>\n",
-                            "</table>"
-                        ],
-                        "text/plain": [
-                            "RetrievalTask(name='LangChain Docs Q&A', dataset_id='https://smith.langchain.com/public/452ccafc-18e1-4314-885b-edd735f17b9d/d', description=\"Questions and answers based on a snapshot of the LangChain python docs.\\n\\nThe environment provides the documents and the retriever information.\\n\\nEach example is composed of a question and reference answer.\\n\\nSuccess is measured based on the accuracy of the answer relative to the reference answer.\\nWe also measure the faithfulness of the model's response relative to the retrieved documents (if any).\\n\", retriever_factories={'basic': <function _chroma_retriever_factory at 0x16a5802c0>, 'parent-doc': <function _chroma_parent_document_retriever_factory at 0x16a580360>, 'hyde': <function _chroma_hyde_retriever_factory at 0x16a580400>}, architecture_factories={'conversational-retrieval-qa': <function default_response_chain at 0x12fc37ce0>}, get_docs=<function load_cached_docs at 0x12fc377e0>)"
-                        ]
-                    },
-                    "execution_count": 5,
-                    "metadata": {},
-                    "output_type": "execute_result"
-                }
-            ],
-            "source": [
-                "langchain_docs = registry[\"LangChain Docs Q&A\"]\n",
-                "langchain_docs"
-            ]
-        },
-        {
-            "cell_type": "code",
-            "execution_count": 6,
-            "id": "70369f67-deb4-467a-801a-6d38c3d0460d",
-            "metadata": {
-                "tags": []
-            },
-            "outputs": [
-                {
-                    "name": "stdout",
-                    "output_type": "stream",
-                    "text": [
-                        "Dataset LangChain Docs Q&A already exists. Skipping.\n",
-                        "You can access the dataset at https://smith.langchain.com/o/ebbaf2eb-769b-4505-aca2-d11de10372a4/datasets/3f29798f-5939-4643-bd99-008ca66b72ed.\n"
-                    ]
-                }
-            ],
-            "source": [
-                "clone_public_dataset(langchain_docs.dataset_id, dataset_name=langchain_docs.name)"
-            ]
-        },
-        {
-            "cell_type": "code",
-            "execution_count": 7,
-            "id": "c58247f5-b9bd-4cc5-9632-78bc21bb10b4",
-            "metadata": {
-                "tags": []
-            },
-            "outputs": [
-                {
-                    "data": {
-                        "application/vnd.jupyter.widget-view+json": {
-                            "model_id": "4fc93abde64d43c99ffa0eb5374dca86",
-                            "version_major": 2,
-                            "version_minor": 0
-                        },
-                        "text/plain": [
-                            "0it [00:00, ?it/s]"
-                        ]
-                    },
-                    "metadata": {},
-                    "output_type": "display_data"
-                }
-            ],
-            "source": [
-                "from langchain.embeddings import HuggingFaceEmbeddings\n",
-                "\n",
-                "embeddings = HuggingFaceEmbeddings(model_name=\"thenlper/gte-base\")\n",
-                "\n",
-                "docs = langchain_docs.get_docs()\n",
-                "retriever_factory = langchain_docs.retriever_factories[\"basic\"]\n",
-                "# Indexes the documents with the specified embeddings\n",
-                "# Note that this does not apply any chunking to the docs,\n",
-                "# which means the documents can be of arbitrary length\n",
-                "retriever = retriever_factory(embeddings, docs=docs)"
-            ]
-        },
-        {
-            "cell_type": "code",
-            "execution_count": 8,
-            "id": "41e64350-63a7-4e7d-8e03-7dc459c444cc",
-            "metadata": {
-                "tags": []
-            },
-            "outputs": [],
-            "source": [
-                "from operator import itemgetter\n",
-                "from typing import Sequence\n",
-                "\n",
-                "from langchain.chat_models import ChatAnthropic\n",
-                "from langchain.prompts import ChatPromptTemplate\n",
-                "from langchain.schema.document import Document\n",
-                "from langchain.schema.output_parser import StrOutputParser\n",
-                "from langchain.schema.runnable import RunnableLambda\n",
-                "from langchain.schema.runnable.passthrough import RunnableAssign\n",
-                "\n",
-                "\n",
-                "def format_docs(docs: Sequence[Document]) -> str:\n",
-                "    formatted_docs = []\n",
-                "    for i, doc in enumerate(docs):\n",
-                "        doc_string = (\n",
-                "            f\"<document index='{i}'>\\n\"\n",
-                "            f\"<source>{doc.metadata.get('source')}</source>\\n\"\n",
-                "            f\"<doc_content>{doc.page_content}</doc_content>\\n\"\n",
-                "            \"</document>\"\n",
-                "        )\n",
-                "        formatted_docs.append(doc_string)\n",
-                "    formatted_str = \"\\n\".join(formatted_docs)\n",
-                "    return f\"<documents>\\n{formatted_str}\\n</documents>\"\n",
-                "\n",
-                "\n",
-                "prompt = ChatPromptTemplate.from_messages(\n",
-                "    [\n",
-                "        (\n",
-                "            \"system\",\n",
-                "            \"You are an AI assistant answering questions about LangChain.\"\n",
-                "            \"\\n{context}\\n\"\n",
-                "            \"Respond solely based on the document content.\",\n",
-                "        ),\n",
-                "        (\"human\", \"{question}\"),\n",
-                "    ]\n",
-                ")\n",
-                "llm = ChatAnthropic(model=\"claude-2.1\", temperature=1)\n",
-                "\n",
-                "response_generator = (prompt | llm | StrOutputParser()).with_config(\n",
-                "    run_name=\"GenerateResponse\",\n",
-                ")\n",
-                "chain = (\n",
-                "    RunnableAssign(\n",
-                "        {\n",
-                "            \"context\": (itemgetter(\"question\") | retriever | format_docs).with_config(\n",
-                "                run_name=\"FormatDocs\"\n",
-                "            )\n",
-                "        }\n",
-                "    )\n",
-                "    | response_generator\n",
-                ")"
-            ]
-        },
-        {
-            "cell_type": "code",
-            "execution_count": 9,
-            "id": "10a1fca9-d356-4cff-93a9-c4f63944e57d",
-            "metadata": {
-                "tags": []
-            },
-            "outputs": [
-                {
-                    "data": {
-                        "text/plain": [
-                            "' Unfortunately, I do not have any documents to reference information about expression language. As an AI assistant without access to external information, I can only respond based on the content provided to me. If you could provide me with some documents that describe expression language, I would be happy to summarize or share information from those documents to answer your question. Please feel free to provide any additional context or documents that may allow me to assist further.'"
-                        ]
-                    },
-                    "execution_count": 9,
-                    "metadata": {},
-                    "output_type": "execute_result"
-                }
-            ],
-            "source": [
-                "chain.invoke({\"question\": \"What's expression language?\"})"
-            ]
-        },
-        {
-            "cell_type": "markdown",
-            "id": "3821e4b0-8e67-418a-840c-470fcde42df0",
-            "metadata": {},
-            "source": [
-                "### Evaluate\n",
-                "\n",
-                "Let's evaluate your RAG architecture on the dataset now."
-            ]
-        },
-        {
-            "cell_type": "code",
-            "execution_count": 10,
-            "id": "513042fe-2878-44f8-ae84-05b9d521c1de",
-            "metadata": {
-                "tags": []
-            },
-            "outputs": [],
-            "source": [
-                "from langsmith.client import Client\n",
-                "\n",
-                "from langchain_benchmarks.rag import get_eval_config"
-            ]
-        },
-        {
-            "cell_type": "code",
-            "execution_count": 11,
-            "id": "aab7514e-a6ef-4c21-b90f-d9cbefcf5af1",
-            "metadata": {
-                "tags": []
-            },
-            "outputs": [
-                {
-                    "name": "stdout",
-                    "output_type": "stream",
-                    "text": [
-                        "View the evaluation results for project 'only-man-12' at:\n",
-                        "https://smith.langchain.com/o/ebbaf2eb-769b-4505-aca2-d11de10372a4/projects/p/c915fa65-2be0-42ad-8038-9a9fe3a0a879?eval=true\n",
-                        "\n",
-                        "View all tests for Dataset LangChain Docs Q&A at:\n",
-                        "https://smith.langchain.com/o/ebbaf2eb-769b-4505-aca2-d11de10372a4/datasets/3f29798f-5939-4643-bd99-008ca66b72ed\n",
-                        "[------------------------------------------------->] 86/86\n",
-                        " Eval quantiles:\n",
-                        "                                          inputs.question  \\\n",
-                        "count                                                  86   \n",
-                        "unique                                                 86   \n",
-                        "top     in code, how can i add a system message at the...   \n",
-                        "freq                                                    1   \n",
-                        "mean                                                  NaN   \n",
-                        "std                                                   NaN   \n",
-                        "min                                                   NaN   \n",
-                        "25%                                                   NaN   \n",
-                        "50%                                                   NaN   \n",
-                        "75%                                                   NaN   \n",
-                        "max                                                   NaN   \n",
-                        "\n",
-                        "        feedback.embedding_cosine_distance  feedback.score_string:accuracy  \\\n",
-                        "count                            86.000000                       86.000000   \n",
-                        "unique                                 NaN                             NaN   \n",
-                        "top                                    NaN                             NaN   \n",
-                        "freq                                   NaN                             NaN   \n",
-                        "mean                              0.190418                        0.177907   \n",
-                        "std                               0.045291                        0.176503   \n",
-                        "min                               0.074583                        0.100000   \n",
-                        "25%                               0.154158                        0.100000   \n",
-                        "50%                               0.190138                        0.100000   \n",
-                        "75%                               0.222883                        0.100000   \n",
-                        "max                               0.289047                        1.000000   \n",
-                        "\n",
-                        "        feedback.faithfulness error  execution_time  \n",
-                        "count               82.000000     0       86.000000  \n",
-                        "unique                    NaN     0             NaN  \n",
-                        "top                       NaN   NaN             NaN  \n",
-                        "freq                      NaN   NaN             NaN  \n",
-                        "mean                 0.939024   NaN        9.605034  \n",
-                        "std                  0.199231   NaN        3.323173  \n",
-                        "min                  0.100000   NaN        4.748375  \n",
-                        "25%                  1.000000   NaN        7.521995  \n",
-                        "50%                  1.000000   NaN        8.637612  \n",
-                        "75%                  1.000000   NaN       10.116563  \n",
-                        "max                  1.000000   NaN       18.631366  \n"
-                    ]
-                }
-            ],
-            "source": [
-                "client = Client()\n",
-                "RAG_EVALUATION = get_eval_config()\n",
-                "\n",
-                "test_run = client.run_on_dataset(\n",
-                "    dataset_name=langchain_docs.name,\n",
-                "    llm_or_chain_factory=chain,\n",
-                "    evaluation=RAG_EVALUATION,\n",
-                "    verbose=True,\n",
-                ")"
-            ]
-        },
-        {
-            "cell_type": "code",
-            "execution_count": 12,
-            "id": "e86578d5-be5c-4bcd-9dcb-35280eeed3f9",
-            "metadata": {
-                "tags": []
-            },
-            "outputs": [
-                {
-                    "data": {
-                        "text/html": [
-                            "<div>\n",
-                            "<style scoped>\n",
-                            "    .dataframe tbody tr th:only-of-type {\n",
-                            "        vertical-align: middle;\n",
-                            "    }\n",
-                            "\n",
-                            "    .dataframe tbody tr th {\n",
-                            "        vertical-align: top;\n",
-                            "    }\n",
-                            "\n",
-                            "    .dataframe thead th {\n",
-                            "        text-align: right;\n",
-                            "    }\n",
-                            "</style>\n",
-                            "<table border=\"1\" class=\"dataframe\">\n",
-                            "  <thead>\n",
-                            "    <tr style=\"text-align: right;\">\n",
-                            "      <th></th>\n",
-                            "      <th>inputs.question</th>\n",
-                            "      <th>feedback.embedding_cosine_distance</th>\n",
-                            "      <th>feedback.score_string:accuracy</th>\n",
-                            "      <th>feedback.faithfulness</th>\n",
-                            "      <th>error</th>\n",
-                            "      <th>execution_time</th>\n",
-                            "    </tr>\n",
-                            "  </thead>\n",
-                            "  <tbody>\n",
-                            "    <tr>\n",
-                            "      <th>count</th>\n",
-                            "      <td>86</td>\n",
-                            "      <td>86.000000</td>\n",
-                            "      <td>86.000000</td>\n",
-                            "      <td>82.000000</td>\n",
-                            "      <td>0</td>\n",
-                            "      <td>86.000000</td>\n",
-                            "    </tr>\n",
-                            "    <tr>\n",
-                            "      <th>unique</th>\n",
-                            "      <td>86</td>\n",
-                            "      <td>NaN</td>\n",
-                            "      <td>NaN</td>\n",
-                            "      <td>NaN</td>\n",
-                            "      <td>0</td>\n",
-                            "      <td>NaN</td>\n",
-                            "    </tr>\n",
-                            "    <tr>\n",
-                            "      <th>top</th>\n",
-                            "      <td>in code, how can i add a system message at the...</td>\n",
-                            "      <td>NaN</td>\n",
-                            "      <td>NaN</td>\n",
-                            "      <td>NaN</td>\n",
-                            "      <td>NaN</td>\n",
-                            "      <td>NaN</td>\n",
-                            "    </tr>\n",
-                            "    <tr>\n",
-                            "      <th>freq</th>\n",
-                            "      <td>1</td>\n",
-                            "      <td>NaN</td>\n",
-                            "      <td>NaN</td>\n",
-                            "      <td>NaN</td>\n",
-                            "      <td>NaN</td>\n",
-                            "      <td>NaN</td>\n",
-                            "    </tr>\n",
-                            "    <tr>\n",
-                            "      <th>mean</th>\n",
-                            "      <td>NaN</td>\n",
-                            "      <td>0.190418</td>\n",
-                            "      <td>0.177907</td>\n",
-                            "      <td>0.939024</td>\n",
-                            "      <td>NaN</td>\n",
-                            "      <td>9.605034</td>\n",
-                            "    </tr>\n",
-                            "    <tr>\n",
-                            "      <th>std</th>\n",
-                            "      <td>NaN</td>\n",
-                            "      <td>0.045291</td>\n",
-                            "      <td>0.176503</td>\n",
-                            "      <td>0.199231</td>\n",
-                            "      <td>NaN</td>\n",
-                            "      <td>3.323173</td>\n",
-                            "    </tr>\n",
-                            "    <tr>\n",
-                            "      <th>min</th>\n",
-                            "      <td>NaN</td>\n",
-                            "      <td>0.074583</td>\n",
-                            "      <td>0.100000</td>\n",
-                            "      <td>0.100000</td>\n",
-                            "      <td>NaN</td>\n",
-                            "      <td>4.748375</td>\n",
-                            "    </tr>\n",
-                            "    <tr>\n",
-                            "      <th>25%</th>\n",
-                            "      <td>NaN</td>\n",
-                            "      <td>0.154158</td>\n",
-                            "      <td>0.100000</td>\n",
-                            "      <td>1.000000</td>\n",
-                            "      <td>NaN</td>\n",
-                            "      <td>7.521995</td>\n",
-                            "    </tr>\n",
-                            "    <tr>\n",
-                            "      <th>50%</th>\n",
-                            "      <td>NaN</td>\n",
-                            "      <td>0.190138</td>\n",
-                            "      <td>0.100000</td>\n",
-                            "      <td>1.000000</td>\n",
-                            "      <td>NaN</td>\n",
-                            "      <td>8.637612</td>\n",
-                            "    </tr>\n",
-                            "    <tr>\n",
-                            "      <th>75%</th>\n",
-                            "      <td>NaN</td>\n",
-                            "      <td>0.222883</td>\n",
-                            "      <td>0.100000</td>\n",
-                            "      <td>1.000000</td>\n",
-                            "      <td>NaN</td>\n",
-                            "      <td>10.116563</td>\n",
-                            "    </tr>\n",
-                            "    <tr>\n",
-                            "      <th>max</th>\n",
-                            "      <td>NaN</td>\n",
-                            "      <td>0.289047</td>\n",
-                            "      <td>1.000000</td>\n",
-                            "      <td>1.000000</td>\n",
-                            "      <td>NaN</td>\n",
-                            "      <td>18.631366</td>\n",
-                            "    </tr>\n",
-                            "  </tbody>\n",
-                            "</table>\n",
-                            "</div>"
-                        ],
-                        "text/plain": [
-                            "                                          inputs.question  \\\n",
-                            "count                                                  86   \n",
-                            "unique                                                 86   \n",
-                            "top     in code, how can i add a system message at the...   \n",
-                            "freq                                                    1   \n",
-                            "mean                                                  NaN   \n",
-                            "std                                                   NaN   \n",
-                            "min                                                   NaN   \n",
-                            "25%                                                   NaN   \n",
-                            "50%                                                   NaN   \n",
-                            "75%                                                   NaN   \n",
-                            "max                                                   NaN   \n",
-                            "\n",
-                            "        feedback.embedding_cosine_distance  feedback.score_string:accuracy  \\\n",
-                            "count                            86.000000                       86.000000   \n",
-                            "unique                                 NaN                             NaN   \n",
-                            "top                                    NaN                             NaN   \n",
-                            "freq                                   NaN                             NaN   \n",
-                            "mean                              0.190418                        0.177907   \n",
-                            "std                               0.045291                        0.176503   \n",
-                            "min                               0.074583                        0.100000   \n",
-                            "25%                               0.154158                        0.100000   \n",
-                            "50%                               0.190138                        0.100000   \n",
-                            "75%                               0.222883                        0.100000   \n",
-                            "max                               0.289047                        1.000000   \n",
-                            "\n",
-                            "        feedback.faithfulness error  execution_time  \n",
-                            "count               82.000000     0       86.000000  \n",
-                            "unique                    NaN     0             NaN  \n",
-                            "top                       NaN   NaN             NaN  \n",
-                            "freq                      NaN   NaN             NaN  \n",
-                            "mean                 0.939024   NaN        9.605034  \n",
-                            "std                  0.199231   NaN        3.323173  \n",
-                            "min                  0.100000   NaN        4.748375  \n",
-                            "25%                  1.000000   NaN        7.521995  \n",
-                            "50%                  1.000000   NaN        8.637612  \n",
-                            "75%                  1.000000   NaN       10.116563  \n",
-                            "max                  1.000000   NaN       18.631366  "
-                        ]
-                    },
-                    "execution_count": 12,
-                    "metadata": {},
-                    "output_type": "execute_result"
-                }
-            ],
-            "source": [
-                "test_run.get_aggregate_feedback()"
-            ]
-        },
-        {
-            "cell_type": "markdown",
-            "id": "01811b97-cb28-42a6-920a-7a700f77f19d",
-            "metadata": {},
-            "source": [
-                "## Evaluate with a default factory\n",
-                "\n",
-                "The task can define default chain and retriever \"factories\", whic provide a default architecture that you can modify by choosing the llms, prompts, etc. Let's try the `conversational-retrieval-qa` factory."
-            ]
-        },
-        {
-            "cell_type": "code",
-            "execution_count": 13,
-            "id": "f4d2e139-2653-4f7b-944b-91ef52f43d3e",
-            "metadata": {
-                "tags": []
-            },
-            "outputs": [],
-            "source": [
-                "# Factory for creating a conversational retrieval QA chain\n",
-                "chain_factory = langchain_docs.architecture_factories[\"conversational-retrieval-qa\"]"
-            ]
-        },
-        {
-            "cell_type": "code",
-            "execution_count": 14,
-            "id": "6e938e5b-c430-4ab1-ab7d-84c33f83bdc5",
-            "metadata": {},
-            "outputs": [],
-            "source": [
-                "os.environ[\"ANTHROPIC_API_KEY\"] = \"sk-...\""
-            ]
-        },
-        {
-            "cell_type": "code",
-            "execution_count": 15,
-            "id": "9f9be718-64f0-4706-9527-240a1cdb3ecb",
-            "metadata": {
-                "tags": []
-            },
-            "outputs": [
-                {
-                    "data": {
-                        "text/plain": [
-                            "\" <context>\\n\\nNo search results have been provided.\\n\\n</context>\\n\\nHmm, I'm not sure.\""
-                        ]
-                    },
-                    "execution_count": 15,
-                    "metadata": {},
-                    "output_type": "execute_result"
-                }
-            ],
-            "source": [
-                "from langchain.chat_models import ChatAnthropic\n",
-                "\n",
-                "# Example\n",
-                "llm = ChatAnthropic(model=\"claude-2\", temperature=1)\n",
-                "\n",
-                "\n",
-                "chain = chain_factory(retriever, llm=llm)\n",
-                "\n",
-                "chain.invoke({\"question\": \"What is expression language?\"})"
-            ]
-        },
-        {
-            "cell_type": "code",
-            "execution_count": 16,
-            "id": "e9c013e2-241a-4def-9aa6-ccb34273eeb9",
-            "metadata": {
-                "tags": []
-            },
-            "outputs": [
-                {
-                    "name": "stdout",
-                    "output_type": "stream",
-                    "text": [
-                        "View the evaluation results for project 'bold-increase-73' at:\n",
-                        "https://smith.langchain.com/o/ebbaf2eb-769b-4505-aca2-d11de10372a4/projects/p/ec954070-30ee-47e3-acf7-698f3c70c20f?eval=true\n",
-                        "\n",
-                        "View all tests for Dataset LangChain Docs Q&A at:\n",
-                        "https://smith.langchain.com/o/ebbaf2eb-769b-4505-aca2-d11de10372a4/datasets/3f29798f-5939-4643-bd99-008ca66b72ed\n",
-                        "[------------------------------------------------->] 86/86\n",
-                        " Eval quantiles:\n",
-                        "                                          inputs.question  \\\n",
-                        "count                                                  86   \n",
-                        "unique                                                 86   \n",
-                        "top     in code, how can i add a system message at the...   \n",
-                        "freq                                                    1   \n",
-                        "mean                                                  NaN   \n",
-                        "std                                                   NaN   \n",
-                        "min                                                   NaN   \n",
-                        "25%                                                   NaN   \n",
-                        "50%                                                   NaN   \n",
-                        "75%                                                   NaN   \n",
-                        "max                                                   NaN   \n",
-                        "\n",
-                        "        feedback.embedding_cosine_distance  feedback.score_string:accuracy  \\\n",
-                        "count                            86.000000                       86.000000   \n",
-                        "unique                                 NaN                             NaN   \n",
-                        "top                                    NaN                             NaN   \n",
-                        "freq                                   NaN                             NaN   \n",
-                        "mean                              0.194922                        0.202326   \n",
-                        "std                               0.053206                        0.180833   \n",
-                        "min                               0.071091                        0.100000   \n",
-                        "25%                               0.152611                        0.100000   \n",
-                        "50%                               0.191152                        0.100000   \n",
-                        "75%                               0.223243                        0.300000   \n",
-                        "max                               0.328942                        0.700000   \n",
-                        "\n",
-                        "        feedback.faithfulness error  execution_time  \n",
-                        "count               85.000000     0       86.000000  \n",
-                        "unique                    NaN     0             NaN  \n",
-                        "top                       NaN   NaN             NaN  \n",
-                        "freq                      NaN   NaN             NaN  \n",
-                        "mean                 0.824706   NaN        9.743528  \n",
-                        "std                  0.289048   NaN        4.399820  \n",
-                        "min                  0.100000   NaN        4.208420  \n",
-                        "25%                  0.700000   NaN        6.018769  \n",
-                        "50%                  1.000000   NaN        8.086979  \n",
-                        "75%                  1.000000   NaN       14.081097  \n",
-                        "max                  1.000000   NaN       18.671288  \n"
-                    ]
-                }
-            ],
-            "source": [
-                "from functools import partial\n",
-                "\n",
-                "test_run = client.run_on_dataset(\n",
-                "    dataset_name=langchain_docs.name,\n",
-                "    llm_or_chain_factory=partial(chain_factory, retriever=retriever, llm=llm),\n",
-                "    evaluation=RAG_EVALUATION,\n",
-                "    verbose=True,\n",
-                ")"
-            ]
-        }
-    ],
-    "metadata": {
-        "kernelspec": {
-            "display_name": "Python 3 (ipykernel)",
-            "language": "python",
-            "name": "python3"
-        },
-        "language_info": {
-            "codemirror_mode": {
-                "name": "ipython",
-                "version": 3
-            },
-            "file_extension": ".py",
-            "mimetype": "text/x-python",
-            "name": "python",
-            "nbconvert_exporter": "python",
-            "pygments_lexer": "ipython3",
-            "version": "3.11.2"
-        }
-    },
-    "nbformat": 4,
-    "nbformat_minor": 5
-=======
  "cells": [
   {
    "cell_type": "markdown",
@@ -1130,5 +371,4 @@
  },
  "nbformat": 4,
  "nbformat_minor": 5
->>>>>>> 30aa706d
 }