import datetime
import uuid
<<<<<<< HEAD
from langchain_anthropic import ChatAnthropic
from langchain_core.messages import HumanMessage, SystemMessage
from langchain_core.messages.utils import convert_to_messages
from langchain_core.prompts import ChatPromptTemplate, MessagesPlaceholder
from langchain_fireworks import ChatFireworks
from langchain_openai import ChatOpenAI, OpenAIEmbeddings
=======
from typing import Callable, List, cast

from langchain.chat_models import init_chat_model
from langchain_chroma import Chroma
from langchain_core.documents import Document
from langchain_core.messages import HumanMessage, SystemMessage
from langchain_core.messages.utils import convert_to_messages
from langchain_core.prompts import ChatPromptTemplate
from langchain_core.tools import BaseTool, tool
from langchain_openai import OpenAIEmbeddings
>>>>>>> 9378a8d9
from langsmith.client import Client
from langchain_community.vectorstores import FAISS

from langchain_benchmarks import __version__
from langchain_benchmarks.rate_limiting import RateLimiter
from langchain_benchmarks.tool_usage.agents import StandardAgentFactory
<<<<<<< HEAD
from langchain_benchmarks.tool_usage.tasks.multiverse_math import *
from langchain_core.prompts.few_shot import FewShotChatMessagePromptTemplate
from langchain_core.example_selectors import SemanticSimilarityExampleSelector
=======
from langchain_benchmarks.tool_usage.tasks.multiverse_math import (
    MULTIVERSE_MATH,
    add,
    cos,
    divide,
    log,
    multiply,
    negate,
    pi,
    power,
    sin,
    subtract,
)
>>>>>>> 9378a8d9

client = Client()
experiment_uuid = uuid.uuid4().hex[:4]
today = datetime.date.today().isoformat()
task = MULTIVERSE_MATH

funcs: List[Callable] = [
    multiply,
    add,
    divide,
    subtract,
    power,
    log,
    negate,
    sin,
    cos,
    pi,
]
tools: List[BaseTool] = [cast(BaseTool, tool(f)) for f in funcs]

models_to_test = [
    "claude-3-haiku-20240307",
    "claude-3-sonnet-20240229",
    "gpt-3.5-turbo-0125",
    "gpt-4-turbo-2024-04-09",
    "accounts/fireworks/models/firefunction-v2",
]

examples = list(
    client.list_examples(dataset_name="multiverse-math-examples-for-few-shot")
)
few_shot_messages = []
questions = []
for i, ex in enumerate(examples):
    converted_messages = convert_to_messages(ex.outputs["output"])
    questions.append(Document(converted_messages[1].content, metadata={"index": i}))
    few_shot_messages += converted_messages

few_shot_messages = [m for m in few_shot_messages if not isinstance(m, SystemMessage)]

few_shot_str = ""
for m in few_shot_messages:
    if isinstance(m.content, list):
        few_shot_str += "AI message: "
        for tool_use in m.content:
            if "name" in tool_use:
                few_shot_str += f"Use tool {tool_use['name']}, input: {', '.join(f'{k}:{v}' for k,v in tool_use['input'].items())}"
            else:
                few_shot_str += tool_use["text"]
            few_shot_str += "\n"
    else:
        if isinstance(m, HumanMessage):
            few_shot_str += f"Human message: {m.content}"
        else:
            few_shot_str += f"AI message: {m.content}"

    few_shot_str += "\n"

vectorstore = Chroma.from_documents(
    questions, embedding=OpenAIEmbeddings(model="text-embedding-3-small")
)
retriever = vectorstore.as_retriever()

prompts = [
    (
        ChatPromptTemplate.from_messages(
            [
                ("system", "{instructions}"),
                ("human", "{question}"),
                ("placeholder", "{agent_scratchpad}"),
            ]
        ),
        "zero-shot",
    ),
    (
        ChatPromptTemplate.from_messages(
            [
                (
                    "system",
                    "{instructions} Here are some example conversations of the user interacting with the AI until the correct answer is reached: ",
                ),
                *few_shot_messages,
                ("human", "{question}"),
                ("placeholder", "{agent_scratchpad}"),
            ]
        ),
        "few-shot-message",
    ),
    (
        ChatPromptTemplate.from_messages(
            [
                (
                    "system",
                    "{instructions} Here are some example conversations of the user interacting with the AI until the correct answer is reached: "
                    + few_shot_str,
                ),
                ("human", "{question}"),
                ("placeholder", "{agent_scratchpad}"),
            ]
        ),
        "few-shot-string",
    ),
    (
        ChatPromptTemplate.from_messages(
            [
                (
                    "system",
                    "{instructions} Here are some example conversations of the user interacting with the AI until the correct answer is reached: ",
                ),
            ]
            + semantic_similar_few_shots("{question}", retriever, examples)
            + [
                ("human", "{question}"),
                ("placeholder", "{agent_scratchpad}"),
            ]
        ),
        "few-shot-semantic",
    ),
]

<<<<<<< HEAD
client = Client()  # Launch langsmith client for cloning datasets

experiment_uuid = uuid.uuid4().hex[:4]
today = datetime.date.today().isoformat()
for task in registry.tasks:
    if task.type != "ToolUsageTask":
        continue
    # This is a small test dataset that can be used to verify
    # that everything is set up correctly prior to running over
    # all results. We may remove it in the future.
    if task.name != "Multiverse Math":
        continue

    dataset_name = task.name

    uncleaned_examples = [
        e
        for e in client.list_examples(
            dataset_name="multiverse-math-examples-for-few-shot"
        )
    ]
    few_shot_messages = []
    examples = []
    for i in range(len(uncleaned_examples)):
        converted_messages = convert_to_messages(uncleaned_examples[i].outputs["output"])
        examples.append(
            # The message at index 1 is the human message (0th message is system prompt)
            {"question":converted_messages[1].content, "messages":[m for m in converted_messages if isinstance(m, SystemMessage) == False]}
        )
        few_shot_messages += converted_messages

    few_shot_messages = [
        m for m in few_shot_messages if isinstance(m, SystemMessage) == False
    ]

    few_shot_message = ""
    for m in few_shot_messages:
        if isinstance(m.content, list):
            few_shot_message += "AI message: "
            for tool_use in m.content:
                if "name" in tool_use:
                    few_shot_message += f"Use tool {tool_use['name']}, input: {', '.join(f'{k}:{v}' for k,v in tool_use['input'].items())}"
                else:
                    few_shot_message += tool_use["text"]
                few_shot_message += "\n"
        else:
            if isinstance(m, HumanMessage):
                few_shot_message += f"Human message: {m.content}"
            else:
                few_shot_message += f"AI message: {m.content}"

        few_shot_message += "\n"


    example_selector = SemanticSimilarityExampleSelector.from_examples(
        examples,
        OpenAIEmbeddings(),
        FAISS,
        k=3,
        input_keys=["question"],
        example_keys=["messages"]
    )

    few_shot_prompt = FewShotChatMessagePromptTemplate(
        input_variables=[],
        example_selector=example_selector,
        example_prompt=MessagesPlaceholder("messages"),
    )


    prompts = [
        (
            ChatPromptTemplate.from_messages(
                [
                    ("system", "{instructions}"),
                    ("human", "{question}"),
                    MessagesPlaceholder("agent_scratchpad"),  # Workspace for the agent
                ]
            ),
            "no-few-shot",
        ),
        (
            ChatPromptTemplate.from_messages(
                [
                    (
                        "system",
                        "{instructions} Here are some example conversations of the user interacting with the AI until the correct answer is reached: ",
                    ),
                ]
                + few_shot_messages
                + [
                    ("human", "{question}"),
                    MessagesPlaceholder("agent_scratchpad"),  # Workspace for the agent
                ]
            ),
            "few-shot-message",
        ),
        (
            ChatPromptTemplate.from_messages(
                [
                    (
                        "system",
                        "{instructions} Here are some example conversations of the user interacting with the AI until the correct answer is reached: "
                        + few_shot_message,
                    ),
                    ("human", "{question}"),
                    MessagesPlaceholder("agent_scratchpad"),  # Workspace for the agent
                ]
            ),
            "few-shot-string",
        ),
        (   
            ChatPromptTemplate.from_messages(
                [
                    ("system", "{instructions} Here are some example conversations of the user interacting with the AI until the correct answer is reached: "),
                    few_shot_prompt,
                    ("human", "{question}"),
                    MessagesPlaceholder("agent_scratchpad"),
                ]
            ),
            "few-shot-semantic",
        )
    ] 
    
    for model_name, model in tests[:-1]:
        rate_limiter = RateLimiter(requests_per_second=1)

        print(f"Benchmarking {task.name} with model: {model_name}")
        eval_config = task.get_eval_config()

        for prompt, prompt_name in prompts:
            agent_factory = StandardAgentFactory(
                task, model, prompt, rate_limiter=rate_limiter
            )

            client.run_on_dataset(
                dataset_name=dataset_name,
                llm_or_chain_factory=agent_factory,
                evaluation=eval_config,
                verbose=False,
                project_name=f"{model_name}-{task.name}-{prompt_name}-{experiment_uuid}",
                concurrency_level=5,
                project_metadata={
                    "model": model_name,
                    "id": experiment_uuid,
                    "task": task.name,
                    "date": today,
                    "langchain_benchmarks_version": __version__,
                },
            )
=======
for model_name in models_to_test:
    llm = init_chat_model(model_name, temperature=0)
    rate_limiter = RateLimiter(requests_per_second=1)

    print(f"Benchmarking {task.name} with model: {model_name}")
    eval_config = task.get_eval_config()

    for prompt, prompt_name in prompts:
        agent_factory = StandardAgentFactory(
            task, llm, prompt, rate_limiter=rate_limiter
        )

        client.run_on_dataset(
            dataset_name=task.name,
            llm_or_chain_factory=agent_factory,
            evaluation=eval_config,
            project_name=f"{model_name}-{task.name}-{prompt_name}-{experiment_uuid}",
            project_metadata={
                "model": model_name,
                "id": experiment_uuid,
                "task": task.name,
                "date": today,
                "langchain_benchmarks_version": __version__,
            },
        )


def semantic_similar_few_shots(question, retriever, examples):
    ans = []
    for doc in retriever.get_relevant_documents(question)[:3]:
        ans += [
            m
            for m in convert_to_messages(
                examples[doc.metadata["index"]].outputs["output"]
            )
            if not isinstance(m, SystemMessage)
        ]
    return ans
>>>>>>> 9378a8d9
<|MERGE_RESOLUTION|>--- conflicted
+++ resolved
@@ -1,170 +1,41 @@
 import datetime
 import uuid
-<<<<<<< HEAD
 from langchain_anthropic import ChatAnthropic
 from langchain_core.messages import HumanMessage, SystemMessage
 from langchain_core.messages.utils import convert_to_messages
 from langchain_core.prompts import ChatPromptTemplate, MessagesPlaceholder
 from langchain_fireworks import ChatFireworks
 from langchain_openai import ChatOpenAI, OpenAIEmbeddings
-=======
-from typing import Callable, List, cast
-
-from langchain.chat_models import init_chat_model
-from langchain_chroma import Chroma
-from langchain_core.documents import Document
-from langchain_core.messages import HumanMessage, SystemMessage
-from langchain_core.messages.utils import convert_to_messages
-from langchain_core.prompts import ChatPromptTemplate
-from langchain_core.tools import BaseTool, tool
-from langchain_openai import OpenAIEmbeddings
->>>>>>> 9378a8d9
 from langsmith.client import Client
 from langchain_community.vectorstores import FAISS
 
 from langchain_benchmarks import __version__
 from langchain_benchmarks.rate_limiting import RateLimiter
 from langchain_benchmarks.tool_usage.agents import StandardAgentFactory
-<<<<<<< HEAD
 from langchain_benchmarks.tool_usage.tasks.multiverse_math import *
 from langchain_core.prompts.few_shot import FewShotChatMessagePromptTemplate
 from langchain_core.example_selectors import SemanticSimilarityExampleSelector
-=======
-from langchain_benchmarks.tool_usage.tasks.multiverse_math import (
-    MULTIVERSE_MATH,
-    add,
-    cos,
-    divide,
-    log,
-    multiply,
-    negate,
-    pi,
-    power,
-    sin,
-    subtract,
-)
->>>>>>> 9378a8d9
 
-client = Client()
-experiment_uuid = uuid.uuid4().hex[:4]
-today = datetime.date.today().isoformat()
-task = MULTIVERSE_MATH
-
-funcs: List[Callable] = [
-    multiply,
-    add,
-    divide,
-    subtract,
-    power,
-    log,
-    negate,
-    sin,
-    cos,
-    pi,
-]
-tools: List[BaseTool] = [cast(BaseTool, tool(f)) for f in funcs]
-
-models_to_test = [
-    "claude-3-haiku-20240307",
-    "claude-3-sonnet-20240229",
-    "gpt-3.5-turbo-0125",
-    "gpt-4-turbo-2024-04-09",
-    "accounts/fireworks/models/firefunction-v2",
-]
-
-examples = list(
-    client.list_examples(dataset_name="multiverse-math-examples-for-few-shot")
-)
-few_shot_messages = []
-questions = []
-for i, ex in enumerate(examples):
-    converted_messages = convert_to_messages(ex.outputs["output"])
-    questions.append(Document(converted_messages[1].content, metadata={"index": i}))
-    few_shot_messages += converted_messages
-
-few_shot_messages = [m for m in few_shot_messages if not isinstance(m, SystemMessage)]
-
-few_shot_str = ""
-for m in few_shot_messages:
-    if isinstance(m.content, list):
-        few_shot_str += "AI message: "
-        for tool_use in m.content:
-            if "name" in tool_use:
-                few_shot_str += f"Use tool {tool_use['name']}, input: {', '.join(f'{k}:{v}' for k,v in tool_use['input'].items())}"
-            else:
-                few_shot_str += tool_use["text"]
-            few_shot_str += "\n"
-    else:
-        if isinstance(m, HumanMessage):
-            few_shot_str += f"Human message: {m.content}"
-        else:
-            few_shot_str += f"AI message: {m.content}"
-
-    few_shot_str += "\n"
-
-vectorstore = Chroma.from_documents(
-    questions, embedding=OpenAIEmbeddings(model="text-embedding-3-small")
-)
-retriever = vectorstore.as_retriever()
-
-prompts = [
+tests = [
     (
-        ChatPromptTemplate.from_messages(
-            [
-                ("system", "{instructions}"),
-                ("human", "{question}"),
-                ("placeholder", "{agent_scratchpad}"),
-            ]
-        ),
-        "zero-shot",
+        "claude-3-haiku-20240307",
+        ChatAnthropic(model="claude-3-haiku-20240307", temperature=0),
     ),
     (
-        ChatPromptTemplate.from_messages(
-            [
-                (
-                    "system",
-                    "{instructions} Here are some example conversations of the user interacting with the AI until the correct answer is reached: ",
-                ),
-                *few_shot_messages,
-                ("human", "{question}"),
-                ("placeholder", "{agent_scratchpad}"),
-            ]
-        ),
-        "few-shot-message",
+        "claude-3-sonnet-20240229",
+        ChatAnthropic(model="claude-3-sonnet-20240229", temperature=0),
+    ),
+    ("gpt-3.5-turbo-0125", ChatOpenAI(model="gpt-3.5-turbo-0125", temperature=0)),
+    (
+        "gpt-4-turbo-2024-04-09",
+        ChatOpenAI(model="gpt-4-turbo-2024-04-09", temperature=0),
     ),
     (
-        ChatPromptTemplate.from_messages(
-            [
-                (
-                    "system",
-                    "{instructions} Here are some example conversations of the user interacting with the AI until the correct answer is reached: "
-                    + few_shot_str,
-                ),
-                ("human", "{question}"),
-                ("placeholder", "{agent_scratchpad}"),
-            ]
-        ),
-        "few-shot-string",
-    ),
-    (
-        ChatPromptTemplate.from_messages(
-            [
-                (
-                    "system",
-                    "{instructions} Here are some example conversations of the user interacting with the AI until the correct answer is reached: ",
-                ),
-            ]
-            + semantic_similar_few_shots("{question}", retriever, examples)
-            + [
-                ("human", "{question}"),
-                ("placeholder", "{agent_scratchpad}"),
-            ]
-        ),
-        "few-shot-semantic",
+        "accounts/fireworks/models/firefunction-v2",
+        ChatFireworks(model="accounts/fireworks/models/firefunction-v2", temperature=0),
     ),
 ]
 
-<<<<<<< HEAD
 client = Client()  # Launch langsmith client for cloning datasets
 
 experiment_uuid = uuid.uuid4().hex[:4]
@@ -196,27 +67,25 @@
         )
         few_shot_messages += converted_messages
 
-    few_shot_messages = [
-        m for m in few_shot_messages if isinstance(m, SystemMessage) == False
-    ]
+few_shot_messages = [m for m in few_shot_messages if not isinstance(m, SystemMessage)]
 
-    few_shot_message = ""
-    for m in few_shot_messages:
-        if isinstance(m.content, list):
-            few_shot_message += "AI message: "
-            for tool_use in m.content:
-                if "name" in tool_use:
-                    few_shot_message += f"Use tool {tool_use['name']}, input: {', '.join(f'{k}:{v}' for k,v in tool_use['input'].items())}"
-                else:
-                    few_shot_message += tool_use["text"]
-                few_shot_message += "\n"
+few_shot_str = ""
+for m in few_shot_messages:
+    if isinstance(m.content, list):
+        few_shot_str += "AI message: "
+        for tool_use in m.content:
+            if "name" in tool_use:
+                few_shot_str += f"Use tool {tool_use['name']}, input: {', '.join(f'{k}:{v}' for k,v in tool_use['input'].items())}"
+            else:
+                few_shot_str += tool_use["text"]
+            few_shot_str += "\n"
+    else:
+        if isinstance(m, HumanMessage):
+            few_shot_str += f"Human message: {m.content}"
         else:
-            if isinstance(m, HumanMessage):
-                few_shot_message += f"Human message: {m.content}"
-            else:
-                few_shot_message += f"AI message: {m.content}"
+            few_shot_str += f"AI message: {m.content}"
 
-        few_shot_message += "\n"
+    few_shot_str += "\n"
 
 
     example_selector = SemanticSimilarityExampleSelector.from_examples(
@@ -292,13 +161,13 @@
     for model_name, model in tests[:-1]:
         rate_limiter = RateLimiter(requests_per_second=1)
 
-        print(f"Benchmarking {task.name} with model: {model_name}")
-        eval_config = task.get_eval_config()
+    print(f"Benchmarking {task.name} with model: {model_name}")
+    eval_config = task.get_eval_config()
 
-        for prompt, prompt_name in prompts:
-            agent_factory = StandardAgentFactory(
-                task, model, prompt, rate_limiter=rate_limiter
-            )
+    for prompt, prompt_name in prompts:
+        agent_factory = StandardAgentFactory(
+            task, llm, prompt, rate_limiter=rate_limiter
+        )
 
             client.run_on_dataset(
                 dataset_name=dataset_name,
@@ -314,44 +183,4 @@
                     "date": today,
                     "langchain_benchmarks_version": __version__,
                 },
-            )
-=======
-for model_name in models_to_test:
-    llm = init_chat_model(model_name, temperature=0)
-    rate_limiter = RateLimiter(requests_per_second=1)
-
-    print(f"Benchmarking {task.name} with model: {model_name}")
-    eval_config = task.get_eval_config()
-
-    for prompt, prompt_name in prompts:
-        agent_factory = StandardAgentFactory(
-            task, llm, prompt, rate_limiter=rate_limiter
-        )
-
-        client.run_on_dataset(
-            dataset_name=task.name,
-            llm_or_chain_factory=agent_factory,
-            evaluation=eval_config,
-            project_name=f"{model_name}-{task.name}-{prompt_name}-{experiment_uuid}",
-            project_metadata={
-                "model": model_name,
-                "id": experiment_uuid,
-                "task": task.name,
-                "date": today,
-                "langchain_benchmarks_version": __version__,
-            },
-        )
-
-
-def semantic_similar_few_shots(question, retriever, examples):
-    ans = []
-    for doc in retriever.get_relevant_documents(question)[:3]:
-        ans += [
-            m
-            for m in convert_to_messages(
-                examples[doc.metadata["index"]].outputs["output"]
-            )
-            if not isinstance(m, SystemMessage)
-        ]
-    return ans
->>>>>>> 9378a8d9
+            )