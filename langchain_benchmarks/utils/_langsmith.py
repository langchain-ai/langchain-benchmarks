"""Copy the public dataset to your own langsmith tenant."""
import json
import urllib.parse
from pathlib import Path
from typing import Optional, Tuple, Union
from uuid import UUID

from langsmith import Client
from langsmith.utils import LangSmithNotFoundError
from tqdm import auto

API_URL = "https://api.smith.langchain.com/"


def _parse_token_or_url(url_or_token: str, api_url: str) -> Tuple[str, Optional[str]]:
    """Parse a public dataset URL or share token."""
    try:
        UUID(url_or_token)
        return api_url, url_or_token
    except ValueError:
        pass

    # Then it's a URL
    parsed_url = urllib.parse.urlparse(url_or_token)
    # Extract the UUID from the path
    path_parts = parsed_url.path.split("/")
<<<<<<< HEAD
    token_uuid = path_parts[-2] if len(path_parts) >= 2 else None
    return WEB_API_URL, token_uuid
=======
    uuid = path_parts[-2] if len(path_parts) >= 2 else None
    return API_URL, uuid
>>>>>>> 37be748a


# PUBLIC API


def clone_public_dataset(
    token_or_url: str,
    *,
    dataset_name: Optional[str] = None,
    source_api_url: str = API_URL,
) -> None:
    """Clone a public dataset to your own langsmith tenant.

    This operation is idempotent. If you already have a dataset with the given name,
    this function will do nothing.

    Args:
        token_or_url (str): The token of the public dataset to clone.
        dataset_name (str): The name of the dataset to create in your tenant.
        source_api_url: The URL of the langsmith server where the data is hosted:w
    """
    source_api_url, token_uuid = _parse_token_or_url(token_or_url, source_api_url)
    source_client = Client(api_url=source_api_url, api_key="placeholder")
    ds = source_client.read_shared_dataset(token_uuid)
    dataset_name = dataset_name or ds.name
    client = Client()  # Client used to write to langsmith
    try:
        dataset = client.read_dataset(dataset_name=dataset_name)

        if dataset:
            print(f"Dataset {dataset_name} already exists. Skipping.")
            print(f"You can access the dataset at {dataset.url}.")
            return
    except LangSmithNotFoundError:
        pass

    try:
        # Fetch examples first
        examples = auto.tqdm(list(source_client.list_shared_examples(token_uuid)))
        print("Finished fetching examples. Creating dataset...")
        dataset = client.create_dataset(dataset_name=dataset_name)
        print(f"New dataset created you can access it at {dataset.url}.")
        try:
            client.create_examples(
                inputs=[e.inputs for e in examples],
                outputs=[e.outputs for e in examples],
                dataset_id=dataset.id,
            )
        except BaseException as e:
            # Let's not do automatic clean up for now in case there might be
            # some other reasons why create_examples fails (i.e., not network issue or
            # keyboard interrupt).
            # The risk is that this is an existing dataset that has valid examples
            # populated from another source so we don't want to delete it.
            print(
                f"An error occurred while creating dataset {dataset_name}. "
                "You should delete it manually."
            )
            raise e

        print("Done creating dataset.")
    finally:
        del source_client
        del client


def download_public_dataset(
    token_or_url: str,
    *,
    path: Optional[Union[str, Path]] = None,
    api_url: str = API_URL,
) -> None:
    """Download a public dataset."""
    api_url, token_uuid = _parse_token_or_url(token_or_url, api_url)
    _path = str(path) if path else f"{token_uuid}.json"
    if not _path.endswith(".json"):
        raise ValueError(f"Path must end with .json got: {_path}")

    # This the client where the source data lives
    # The destination for the dataset is the local filesystem
    source_client = Client(api_url=api_url, api_key="placeholder")

    try:
        # Fetch examples first
        print("Fetching examples...")
        examples = auto.tqdm(list(source_client.list_shared_examples(token_uuid)))
        with open(str(_path), mode="w", encoding="utf-8") as f:
            jsonifable_examples = [json.loads(example.json()) for example in examples]
            json.dump(jsonifable_examples, f, indent=2)
        print("Done fetching examples.")
    finally:
        del source_client<|MERGE_RESOLUTION|>--- conflicted
+++ resolved
@@ -24,13 +24,8 @@
     parsed_url = urllib.parse.urlparse(url_or_token)
     # Extract the UUID from the path
     path_parts = parsed_url.path.split("/")
-<<<<<<< HEAD
     token_uuid = path_parts[-2] if len(path_parts) >= 2 else None
-    return WEB_API_URL, token_uuid
-=======
-    uuid = path_parts[-2] if len(path_parts) >= 2 else None
-    return API_URL, uuid
->>>>>>> 37be748a
+    return API_URL, token_uuid
 
 
 # PUBLIC API
