--- conflicted
+++ resolved
@@ -1,170 +1,23 @@
 """Registry of environments for ease of access."""
 
-<<<<<<< HEAD
-from tabulate import tabulate
-
-from langchain_benchmarks.rag.tasks import langchain_docs
-from langchain_benchmarks.schema import Task
-from langchain_benchmarks.tool_usage.environments import (
+from langchain_benchmarks.extraction import email_task
+from langchain_benchmarks.rag import LANGCHAIN_DOCS_TASK
+from langchain_benchmarks.schema import Registry
+from langchain_benchmarks.tool_usage import (
+    multiverse_math,
     relational_data,
     type_writer,
-=======
-from langchain_benchmarks.extraction import email_task
-from langchain_benchmarks.schema import Registry
-from langchain_benchmarks.rag import LANGCHAIN_DOCS_TASK
-from langchain_benchmarks.tool_usage import (
->>>>>>> 52241e93
     type_writer_26_funcs,
-    type_writer,
-    relational_data,
-    multiverse_math,
 )
 
 # Using lower case naming to make a bit prettier API when used in a notebook
 registry = Registry(
     tasks=[
-<<<<<<< HEAD
-        Task(
-            id=0,
-            name="Tool Usage - Relational Data",
-            dataset_id=relational_data.DATASET_ID,
-            create_environment=relational_data.get_environment,
-            instructions=(
-                """\
-Please answer the user's question by using the tools provided. Do not guess the \
-answer. Keep in mind that entities like users,foods and locations have both a \
-name and an ID, which are not the same."""
-            ),
-            description=(
-                """\
-Environment with fake data about users and their locations and favorite foods.
-
-The environment provides a set of tools that can be used to query the data.
-
-The objective of this task is to evaluate the ability to use the provided tools \
-to answer questions about relational data.
-
-The dataset contains 21 examples of varying difficulty. The difficulty is measured \
-by the number of tools that need to be used to answer the question.
-
-Each example is composed of a question, a reference answer, and \
-information about the sequence in which tools should be used to answer \
-the question.
-
-Success is measured by the ability to answer the question correctly, and efficiently.
-"""
-            ),
-        ),
-        Task(
-            id=1,
-            name="Tool Usage - Typewriter (1 func)",
-            dataset_id="placeholder",
-            create_environment=type_writer.get_environment,
-            instructions=(
-                "Repeat the given string by using the provided tools. "
-                "Do not write anything else or provide any explanations. "
-                "For example, if the string is 'abc', you must invoke the tools "
-                "'a', 'b', and 'c' in that order. "
-                "Please invoke the function with a single letter at a time."
-            ),
-            description=(
-                """\
-Environment with a single function that accepts a single letter as input, and \
-"prints" it on a piece of paper.
-
-The objective of this task is to evaluate the ability to use the provided \
- tools to repeat a given input string.
-
-For example, if the string is 'abc', the tools 'a', 'b', and 'c' must be invoked \
-in that order.
-
-The dataset includes examples of varying difficulty. The difficulty is measured \
-by the length of the string.
-"""
-            ),
-        ),
-        Task(
-            id=2,
-            name="Tool Usage - Typewriter",
-            dataset_id="placeholder",
-            create_environment=type_writer_26_funcs.get_environment,
-            instructions=(
-                "Repeat the given string by using the provided tools. "
-                "Do not write anything else or provide any explanations. "
-                "For example, if the string is 'abc', you must invoke the tools "
-                "'a', 'b', and 'c' in that order. "
-                "Please invoke the functions without any arguments."
-            ),
-            description=(
-                """\
-Environment with 26 functions each representing a letter of the alphabet.
-
-In this variation of the typewriter task, there are 26 parameterless functions, where \
-each function represents a letter of the alphabet (instead of a single function that \
-takes a letter as an argument).
-
-The object is to evaluate the ability of use the functions to repeat the given string.
-
-For example, if the string is 'abc', the tools 'a', 'b', and 'c' must be invoked \
-in that order.
-
-The dataset includes examples of varying difficulty. The difficulty is measured \
-by the length of the string.
-"""
-            ),
-        ),
-        Task(
-            id=3,
-            name="Multiverse Math",
-            dataset_id="placeholder",
-            create_environment=multiverse_math.get_environment,
-            instructions=(
-                "You are requested to solve math questions in an alternate "
-                "mathematical universe. The rules of association, commutativity, "
-                "and distributivity still apply, but the operations have been "
-                "altered to yield different results than expected. Solve the "
-                "given math questions using the provided tools. "
-                "Do not guess the answer."
-            ),
-            description=(
-                """\
-An environment that contains a few basic math operations, but with altered results.
-
-For example, multiplication of 5*3 will be re-interpreted as 5*3*1.1. \
-The basic operations retain some basic properties, such as commutativity, \
-associativity, and distributivity; however, the results are different than expected.
-
-The objective of this task is to evaluate the ability to use the provided tools to \
-solve simple math questions and ignore any innate knowledge about math.
-"""
-            ),
-        ),
-        Task(
-            id=4,
-            name="LangChain Docs Q&A",
-            dataset_id=langchain_docs.DATASET_ID,
-            create_environment=langchain_docs.create_environment,
-            description=(
-                """\
-Questions and answers based on a snapshot of the LangChain python docs.
-
-The environment provides the documents and the retriever information.
-
-Each example is composed of a question and reference answer.
-
-Success is measured based on the accuracy of the answer relative to the reference answer.
-We also measure the faithfulness of the model's response relative to the retrieved documents (if any).
-"""  # noqa: E501
-            ),
-            instructions="placeholder",
-        ),
-=======
         type_writer.TYPE_WRITER_TASK,
         type_writer_26_funcs.TYPE_WRITER_26_FUNCS_TASK,
         relational_data.RELATIONAL_DATA_TASK,
         multiverse_math.MULTIVERSE_MATH,
         email_task.EMAIL_EXTRACTION_TASK,
         LANGCHAIN_DOCS_TASK,
->>>>>>> 52241e93
     ]
 )