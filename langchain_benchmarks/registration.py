"""Registry of environments for ease of access."""

<<<<<<< HEAD
from langchain_benchmarks.extraction import email_task
from langchain_benchmarks.rag.tasks import (
    LANGCHAIN_DOCS_TASK,
    SEMI_STRUCTURED_EARNINGS_TASK,
)
from langchain_benchmarks.schema import Registry
from langchain_benchmarks.tool_usage import (
=======
from langchain_benchmarks.extraction.tasks import email_task
from langchain_benchmarks.schema import Registry
from langchain_benchmarks.tool_usage.tasks import (
    type_writer,
    relational_data,
    type_writer_26_funcs,
>>>>>>> 12e03473
    multiverse_math,
    relational_data,
    type_writer,
    type_writer_26_funcs,
)

# Using lower case naming to make a bit prettier API when used in a notebook
registry = Registry(
    tasks=[
        type_writer.TYPE_WRITER_TASK,
        type_writer_26_funcs.TYPE_WRITER_26_FUNCS_TASK,
        relational_data.RELATIONAL_DATA_TASK,
        multiverse_math.MULTIVERSE_MATH,
        email_task.EMAIL_EXTRACTION_TASK,
        LANGCHAIN_DOCS_TASK,
        SEMI_STRUCTURED_EARNINGS_TASK,
    ]
)<|MERGE_RESOLUTION|>--- conflicted
+++ resolved
@@ -1,21 +1,12 @@
 """Registry of environments for ease of access."""
 
-<<<<<<< HEAD
-from langchain_benchmarks.extraction import email_task
+from langchain_benchmarks.extraction.tasks import email_task
 from langchain_benchmarks.rag.tasks import (
     LANGCHAIN_DOCS_TASK,
     SEMI_STRUCTURED_EARNINGS_TASK,
 )
 from langchain_benchmarks.schema import Registry
-from langchain_benchmarks.tool_usage import (
-=======
-from langchain_benchmarks.extraction.tasks import email_task
-from langchain_benchmarks.schema import Registry
 from langchain_benchmarks.tool_usage.tasks import (
-    type_writer,
-    relational_data,
-    type_writer_26_funcs,
->>>>>>> 12e03473
     multiverse_math,
     relational_data,
     type_writer,
