🚧 Under Active Development 🚧

# 🦜💪 LangChain Benchmarks

[![Release Notes](https://img.shields.io/github/release/langchain-ai/langchain-benchmarks)](https://github.com/langchain-ai/langchain-benchmarks/releases)
[![CI](https://github.com/langchain-ai/langchain-benchmarks/actions/workflows/ci.yml/badge.svg)](https://github.com/langchain-ai/langchain-benchmarks/actions/workflows/ci.yml)
[![License: MIT](https://img.shields.io/badge/License-MIT-yellow.svg)](https://opensource.org/licenses/MIT)
[![Twitter](https://img.shields.io/twitter/url/https/twitter.com/langchainai.svg?style=social&label=Follow%20%40LangChainAI)](https://twitter.com/langchainai)
[![](https://dcbadge.vercel.app/api/server/6adMQxSpJS?compact=true&style=flat)](https://discord.gg/6adMQxSpJS)
[![Open Issues](https://img.shields.io/github/issues-raw/langchain-ai/langchain-benchmarks)](https://github.com/langchain-ai/langchain-benchmarks/issues)


[📖 Documentation](https://langchain-ai.github.io/langchain-benchmarks/index.html)

A package to help benchmark various LLM related tasks.

The benchmarks are organized by end-to-end use cases, and
utilize [LangSmith](https://smith.langchain.com/) heavily.

We have several goals in open sourcing this:

- Showing how we collect our benchmark datasets for each task
- Showing what the benchmark datasets we use for each task is
- Showing how we evaluate each task
- Encouraging others to benchmark their solutions on these tasks (we are always looking for better ways of doing things!)

<<<<<<< HEAD

## Archived

We also include the following tasks that you can run by cloning this repository. We have moved them to the "archive", as they are not directly added to the langchain-benchmarks package:
- [CSV Question Answering](https://github.com/langchain-ai/langchain-benchmarks/tree/main/archived/csv-qa)
- [Extraction](https://github.com/langchain-ai/langchain-benchmarks/tree/main/archived/extraction)
- [Q&A over the LangChain docs](https://github.com/langchain-ai/langchain-benchmarks/tree/main/archived/langchain-docs-benchmarking)
- [Meta-evaluation of 'correctness' evaluators](https://github.com/langchain-ai/langchain-benchmarks/tree/main/archived/meta-evals)
=======
## Installation

To install the packages, run the following command:

```bash
pip install -U langchain-benchmarks
```

All the benchmarks come with an associated benchmark dataset stored in [LangSmith](https://smith.langchain.com). To take advantage of the eval and debugging experience, [sign up](https://smith.langchain.com), and set your API key in your environment:

```bash
export LANGCHAIN_API_KEY=sk-...
```

## Repo Structure

The package is located within [langchain_benchmarks](./langchain_benchmarks/). Check out the [docs](https://langchain-ai.github.io/langchain-benchmarks/index.html) for information on how to get starte.

The other directories are legacy and may be moved in the future.


## Archived

Below are archived benchmarks that require cloning this repo to run.

- [CSV Question Answering](https://github.com/langchain-ai/langchain-benchmarks/tree/main/csv-qa)
- [Extraction](https://github.com/langchain-ai/langchain-benchmarks/tree/main/extraction)
- [Q&A over the LangChain docs](https://github.com/langchain-ai/langchain-benchmarks/tree/main/langchain-docs-benchmarking)
- [Meta-evaluation of 'correctness' evaluators](https://github.com/langchain-ai/langchain-benchmarks/tree/main/meta-evals)


## Related

- For cookbooks on other ways to test, debug, monitor, and improve your LLM applications, check out the [LangSmith docs](https://docs.smith.langchain.com/)
- For information on building with LangChain, check out the [python documentation](https://python.langchain.com/docs/get_started/introduction) or [JS documentation](https://js.langchain.com/docs/get_started/introduction)
>>>>>>> 22b83afb
<|MERGE_RESOLUTION|>--- conflicted
+++ resolved
@@ -24,16 +24,6 @@
 - Showing how we evaluate each task
 - Encouraging others to benchmark their solutions on these tasks (we are always looking for better ways of doing things!)
 
-<<<<<<< HEAD
-
-## Archived
-
-We also include the following tasks that you can run by cloning this repository. We have moved them to the "archive", as they are not directly added to the langchain-benchmarks package:
-- [CSV Question Answering](https://github.com/langchain-ai/langchain-benchmarks/tree/main/archived/csv-qa)
-- [Extraction](https://github.com/langchain-ai/langchain-benchmarks/tree/main/archived/extraction)
-- [Q&A over the LangChain docs](https://github.com/langchain-ai/langchain-benchmarks/tree/main/archived/langchain-docs-benchmarking)
-- [Meta-evaluation of 'correctness' evaluators](https://github.com/langchain-ai/langchain-benchmarks/tree/main/archived/meta-evals)
-=======
 ## Installation
 
 To install the packages, run the following command:
@@ -45,7 +35,7 @@
 All the benchmarks come with an associated benchmark dataset stored in [LangSmith](https://smith.langchain.com). To take advantage of the eval and debugging experience, [sign up](https://smith.langchain.com), and set your API key in your environment:
 
 ```bash
-export LANGCHAIN_API_KEY=sk-...
+export LANGCHAIN_API_KEY=ls-...
 ```
 
 ## Repo Structure
@@ -69,4 +59,3 @@
 
 - For cookbooks on other ways to test, debug, monitor, and improve your LLM applications, check out the [LangSmith docs](https://docs.smith.langchain.com/)
 - For information on building with LangChain, check out the [python documentation](https://python.langchain.com/docs/get_started/introduction) or [JS documentation](https://js.langchain.com/docs/get_started/introduction)
->>>>>>> 22b83afb
